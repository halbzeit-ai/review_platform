--- conflicted
+++ resolved
@@ -677,7 +677,7 @@
     
     async def run_template_processing_only(self, deck_ids: List[int], template_id: int, text_model: str = None, generate_thumbnails: bool = True) -> Dict[str, Any]:
         """
-        Run template processing using cached visual analysis and extraction results with progressive delivery
+        Run template processing using cached visual analysis and extraction results
         
         Args:
             deck_ids: List of pitch deck IDs to process
@@ -698,18 +698,10 @@
             
             logger.info(f"Requesting template-only processing for {len(deck_ids)} decks using template {template_id}")
             
-            # Set up progress callback URL for progressive delivery
-            backend_url = self.backend_service_url or "http://localhost:8000"
-            progress_callback_url = f"{backend_url}/api/dojo/template-progress-callback"
-            
             payload = {
                 "deck_ids": deck_ids,
                 "template_id": template_id,
                 "generate_thumbnails": generate_thumbnails,
-<<<<<<< HEAD
-                "progress_callback_url": progress_callback_url,
-=======
->>>>>>> 694b64c1
                 "enable_progressive_delivery": True
             }
             
@@ -720,10 +712,7 @@
             else:
                 logger.info("No text model specified, GPU will use default")
             
-            logger.info(f"Using progress callback URL: {progress_callback_url}")
-            
-            # Shorter timeout since results are delivered progressively
-            async with httpx.AsyncClient(timeout=600.0) as client:  # 10 minutes timeout (reduced from 30)
+            async with httpx.AsyncClient(timeout=1800.0) as client:  # 30 minutes timeout
                 response = await client.post(
                     f"{self.base_url}/run-template-processing-only",
                     json=payload,
