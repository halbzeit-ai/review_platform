"""
Dojo API Endpoints
Handles training data uploads and management for GPs
"""

from fastapi import APIRouter, Depends, HTTPException, UploadFile, File, BackgroundTasks
from sqlalchemy.orm import Session
from typing import List, Dict, Any, Optional
import os
import zipfile
import shutil
import logging
import glob
from pathlib import Path
import uuid
import json
from datetime import datetime
from sqlalchemy import func, text

from ..db.database import get_db
from ..db.models import User, PitchDeck
from .auth import get_current_user

# Import for extraction testing functionality
from pydantic import BaseModel

logger = logging.getLogger(__name__)

router = APIRouter(prefix="/dojo", tags=["dojo"])

# In-memory progress tracking for current deck processing
progress_tracker = {
    "step2": {
        "current_deck": "", 
        "status": "idle", 
        "progress": 0, 
        "total": 0,
        "start_time": None,
        "completion_time": None,
        "processing_times": [],
        "current_deck_start_time": None
    },
    "step3": {"current_deck": "", "status": "idle", "progress": 0, "total": 0}, 
    "step4": {"current_deck": "", "current_chapter": "", "status": "idle", "progress": 0, "total": 0}
}

# Dojo configuration
# Use environment-aware path from settings with unified structure
from ..core.config import settings
import hashlib

DOJO_BASE_PATH = os.path.join(settings.SHARED_FILESYSTEM_MOUNT_PATH, "projects", "dojo")
DOJO_UPLOADS_PATH = os.path.join(DOJO_BASE_PATH, "uploads")
DOJO_ANALYSIS_PATH = os.path.join(DOJO_BASE_PATH, "analysis")
DOJO_EXPORTS_PATH = os.path.join(DOJO_BASE_PATH, "exports")
MAX_ZIP_SIZE = 1024 * 1024 * 1024  # 1GB
ALLOWED_EXTENSIONS = {'.pdf'}

def ensure_dojo_directories():
    """Ensure unified dojo directory structure exists"""
    os.makedirs(DOJO_UPLOADS_PATH, exist_ok=True)
    os.makedirs(DOJO_ANALYSIS_PATH, exist_ok=True)
    os.makedirs(DOJO_EXPORTS_PATH, exist_ok=True)
    logger.info(f"Dojo directories ensured at: {DOJO_BASE_PATH}")

def calculate_file_hash(file_path: str) -> str:
    """Calculate SHA-256 hash of a file"""
    sha256_hash = hashlib.sha256()
    with open(file_path, "rb") as f:
        for byte_block in iter(lambda: f.read(4096), b""):
            sha256_hash.update(byte_block)
    return sha256_hash.hexdigest()

def check_duplicate_file(db: Session, file_name: str, file_hash: str) -> Optional[int]:
    """Check if file already exists by name or hash. Returns pitch_deck_id if found."""
    existing = db.query(PitchDeck).filter(
        PitchDeck.data_source == "dojo",
        (PitchDeck.file_name == file_name) | (PitchDeck.file_hash == file_hash)
    ).first()
    return existing.id if existing else None

async def extract_dojo_zip_only(zip_file_path: str, uploaded_by: int, db: Session, original_filename: str = None):
    """Extract dojo zip file and create database entries (no AI processing)"""
    try:
        logger.info(f"Extracting dojo zip file: {zip_file_path}")
        
        # Get original ZIP filename for database storage
        zip_filename = original_filename if original_filename else os.path.basename(zip_file_path)
        
        # Extract zip file
        extract_dir = os.path.join(DOJO_BASE_PATH, f"extract_{uuid.uuid4().hex}")
        os.makedirs(extract_dir, exist_ok=True)
        
        with zipfile.ZipFile(zip_file_path, 'r') as zip_ref:
            zip_ref.extractall(extract_dir)
        
        # Find all PDF files in extracted content
        pdf_files = []
        for root, dirs, files in os.walk(extract_dir):
            for file in files:
                if file.lower().endswith('.pdf'):
                    pdf_files.append(os.path.join(root, file))
        
        logger.info(f"Found {len(pdf_files)} PDF files in dojo upload")
        
        # Process each PDF file (create DB entries only, no AI processing)
        processed_count = 0
        for pdf_path in pdf_files:
            try:
                # Generate unique filename
                original_name = os.path.basename(pdf_path)
                unique_name = f"{uuid.uuid4().hex}_{original_name}"
                
                # Move to dojo uploads directory
                final_path = os.path.join(DOJO_UPLOADS_PATH, unique_name)
                shutil.move(pdf_path, final_path)
                
                # Create database record (ready for manual processing)
                pitch_deck = PitchDeck(
                    user_id=uploaded_by,
                    company_id="dojo",
                    file_name=original_name,
                    file_path=f"projects/dojo/uploads/{unique_name}",
                    data_source="dojo",
                    zip_filename=zip_filename,
                    processing_status="pending"  # Ready for manual AI processing
                )
                db.add(pitch_deck)
                processed_count += 1
                
            except Exception as e:
                logger.error(f"Error processing PDF {pdf_path}: {e}")
                continue
        
        # Commit all database changes
        db.commit()
        
        # Clean up
        shutil.rmtree(extract_dir, ignore_errors=True)
        os.remove(zip_file_path)
        
        logger.info(f"Successfully extracted {processed_count} PDF files from dojo upload")
        
    except Exception as e:
        logger.error(f"Error extracting dojo zip file: {e}")
        # Clean up on error
        if os.path.exists(extract_dir):
            shutil.rmtree(extract_dir, ignore_errors=True)
        if os.path.exists(zip_file_path):
            os.remove(zip_file_path)

async def process_dojo_zip(zip_file_path: str, uploaded_by: int, db: Session, original_filename: str = None):
    """Background task to process uploaded dojo zip file"""
    try:
        logger.info(f"Processing dojo zip file: {zip_file_path}")
        
        # Get original ZIP filename for database storage
        zip_filename = original_filename if original_filename else os.path.basename(zip_file_path)
        
        # Extract zip file
        extract_dir = os.path.join(DOJO_BASE_PATH, f"extract_{uuid.uuid4().hex}")
        os.makedirs(extract_dir, exist_ok=True)
        
        with zipfile.ZipFile(zip_file_path, 'r') as zip_ref:
            zip_ref.extractall(extract_dir)
        
        # Find all PDF files in extracted content
        pdf_files = []
        for root, dirs, files in os.walk(extract_dir):
            for file in files:
                if file.lower().endswith('.pdf'):
                    pdf_files.append(os.path.join(root, file))
        
        logger.info(f"Found {len(pdf_files)} PDF files in dojo upload")
        
        # Process each PDF file
        processed_count = 0
        for pdf_path in pdf_files:
            try:
                # Generate unique filename
                original_name = os.path.basename(pdf_path)
                unique_name = f"{uuid.uuid4().hex}_{original_name}"
                
                # Move to dojo uploads directory
                final_path = os.path.join(DOJO_UPLOADS_PATH, unique_name)
                shutil.move(pdf_path, final_path)
                
                # Create database record
                pitch_deck = PitchDeck(
                    user_id=uploaded_by,
                    company_id="dojo",
                    file_name=original_name,
                    file_path=f"projects/dojo/uploads/{unique_name}",
                    data_source="dojo",
                    zip_filename=zip_filename,
                    processing_status="pending"
                )
                db.add(pitch_deck)
                processed_count += 1
                
            except Exception as e:
                logger.error(f"Error processing PDF {pdf_path}: {e}")
                continue
        
        # Commit all database changes
        db.commit()
        
        # Clean up
        shutil.rmtree(extract_dir, ignore_errors=True)
        os.remove(zip_file_path)
        
        logger.info(f"Successfully processed {processed_count} PDF files from dojo upload")
        
    except Exception as e:
        logger.error(f"Error processing dojo zip file: {e}")
        # Clean up on error
        if os.path.exists(extract_dir):
            shutil.rmtree(extract_dir, ignore_errors=True)
        if os.path.exists(zip_file_path):
            os.remove(zip_file_path)

@router.post("/upload")
async def upload_dojo_zip(
    background_tasks: BackgroundTasks,
    file: UploadFile = File(...),
    db: Session = Depends(get_db),
    current_user: User = Depends(get_current_user)
):
    """Upload and process dojo training data zip file"""
    try:
        # Only GPs can upload dojo data
        if current_user.role != "gp":
            raise HTTPException(
                status_code=403,
                detail="Only GPs can upload dojo training data"
            )
        
        # Validate file
        if not file.filename.lower().endswith('.zip'):
            raise HTTPException(
                status_code=400,
                detail="Only ZIP files are allowed"
            )
        
        # Check file size
        file_size = 0
        content = await file.read()
        file_size = len(content)
        
        if file_size > MAX_ZIP_SIZE:
            raise HTTPException(
                status_code=400,
                detail=f"File size exceeds maximum limit of {MAX_ZIP_SIZE // (1024*1024)} MB"
            )
        
        # Ensure dojo directories exist
        ensure_dojo_directories()
        
        # Save uploaded file temporarily
        temp_file_path = os.path.join(DOJO_BASE_PATH, f"temp_{uuid.uuid4().hex}.zip")
        with open(temp_file_path, 'wb') as temp_file:
            temp_file.write(content)
        
        # Extract ZIP file immediately (but don't do AI processing)
        background_tasks.add_task(
            extract_dojo_zip_only,
            temp_file_path,
            current_user.id,
            db,
            file.filename  # Pass original filename
        )
        
        logger.info(f"Dojo zip upload initiated by {current_user.email}: {file.filename} ({file_size} bytes)")
        
        return {
            "message": "Dojo training data uploaded successfully",
            "filename": file.filename,
            "size": file_size,
            "status": "extracting"
        }
        
    except HTTPException:
        raise
    except Exception as e:
        logger.error(f"Error uploading dojo zip file: {e}")
        raise HTTPException(
            status_code=500,
            detail="Failed to upload dojo training data"
        )

@router.post("/upload-enhanced")
async def upload_dojo_zip_enhanced(
    file: UploadFile = File(...),
    db: Session = Depends(get_db),
    current_user: User = Depends(get_current_user)
):
    """Upload dojo training data with enhanced duplicate detection"""
    try:
        # Only GPs can upload dojo data
        if current_user.role != "gp":
            raise HTTPException(
                status_code=403,
                detail="Only GPs can upload dojo training data"
            )
        
        # Validate file
        if not file.filename.lower().endswith('.zip'):
            raise HTTPException(
                status_code=400,
                detail="Only ZIP files are allowed"
            )
        
        # Check file size
        content = await file.read()
        file_size = len(content)
        
        if file_size > MAX_ZIP_SIZE:
            raise HTTPException(
                status_code=413,
                detail=f"File too large. Maximum size is {MAX_ZIP_SIZE // (1024*1024)}MB"
            )
        
        # Ensure dojo directories exist
        ensure_dojo_directories()
        
        # Save uploaded file temporarily
        temp_path = os.path.join(DOJO_BASE_PATH, f"temp_{uuid.uuid4().hex}_{file.filename}")
        with open(temp_path, "wb") as f:
            f.write(content)
        
        # Import enhanced extraction function
        from .dojo_enhanced import extract_dojo_zip_enhanced
        
        # Process ZIP file with enhanced duplicate detection
        result = await extract_dojo_zip_enhanced(
            zip_file_path=temp_path,
            uploaded_by=current_user.id,
            db=db,
            dojo_uploads_path=DOJO_UPLOADS_PATH,
            original_filename=file.filename
        )
        
        return result.to_dict()
        
    except HTTPException:
        raise
    except Exception as e:
        logger.error(f"Error in enhanced dojo upload: {e}")
        raise HTTPException(
            status_code=500,
            detail="Failed to upload dojo training data"
        )

@router.get("/files")
async def list_dojo_files(
    db: Session = Depends(get_db),
    current_user: User = Depends(get_current_user)
):
    """List all dojo training files"""
    try:
        # Only GPs can view dojo data
        if current_user.role != "gp":
            raise HTTPException(
                status_code=403,
                detail="Only GPs can view dojo training data"
            )
        
        # Get all dojo files from database
        dojo_files = db.query(PitchDeck).filter(
            PitchDeck.data_source == "dojo"
        ).order_by(PitchDeck.created_at.desc()).all()
        
        files_data = []
        for file in dojo_files:
            files_data.append({
                "id": file.id,
                "filename": file.file_name,
                "file_path": file.file_path,
                "processing_status": file.processing_status,
                "ai_extracted_startup_name": file.ai_extracted_startup_name,
                "zip_filename": file.zip_filename,
                "created_at": file.created_at.isoformat() if file.created_at else None,
                "has_results": bool(file.ai_analysis_results)
            })
        
        return {
            "files": files_data,
            "total_count": len(files_data),
            "directory": DOJO_BASE_PATH
        }
        
    except HTTPException:
        raise
    except Exception as e:
        logger.error(f"Error listing dojo files: {e}")
        raise HTTPException(
            status_code=500,
            detail="Failed to list dojo training data"
        )

@router.delete("/files/{file_id:int}")
async def delete_dojo_file(
    file_id: int,
    db: Session = Depends(get_db),
    current_user: User = Depends(get_current_user)
):
    """Delete a dojo training file"""
    try:
        # Only GPs can delete dojo data
        if current_user.role != "gp":
            raise HTTPException(
                status_code=403,
                detail="Only GPs can delete dojo training data"
            )
        
        # Find the file
        dojo_file = db.query(PitchDeck).filter(
            PitchDeck.id == file_id,
            PitchDeck.data_source == "dojo"
        ).first()
        
        if not dojo_file:
            raise HTTPException(
                status_code=404,
                detail="Dojo file not found"
            )
        
        # Delete physical file
        if dojo_file.file_path:
            full_path = os.path.join(settings.SHARED_FILESYSTEM_MOUNT_PATH, dojo_file.file_path)
            if os.path.exists(full_path):
                os.remove(full_path)
        
        # Delete database record
        db.delete(dojo_file)
        db.commit()
        
        logger.info(f"Deleted dojo file {file_id}: {dojo_file.file_name}")
        
        return {
            "message": "Dojo file deleted successfully",
            "file_id": file_id,
            "filename": dojo_file.file_name
        }
        
    except HTTPException:
        raise
    except Exception as e:
        logger.error(f"Error deleting dojo file {file_id}: {e}")
        raise HTTPException(
            status_code=500,
            detail="Failed to delete dojo file"
        )

@router.delete("/files/all")
async def delete_all_dojo_files(
    db: Session = Depends(get_db),
    current_user: User = Depends(get_current_user)
):
    """Delete all dojo PDF files from filesystem and database"""
    try:
        # Only GPs can delete all dojo data
        if current_user.role != "gp":
            raise HTTPException(
                status_code=403,
                detail="Only GPs can delete all dojo training data"
            )
        
        # Find all dojo files
        dojo_files = db.query(PitchDeck).filter(
            PitchDeck.data_source == "dojo"
        ).all()
        
        logger.info(f"Found {len(dojo_files)} dojo files to delete")
        
        # Collect deck IDs before deletion for cache cleanup
        dojo_deck_ids = [f.id for f in dojo_files]
        
        deleted_count = 0
        deleted_files = []
        errors = []
        
        # Clear visual analysis cache BEFORE deleting the files
        if dojo_deck_ids:
            try:
                # Simple approach - delete one by one
                for deck_id in dojo_deck_ids:
                    db.execute(text("""
                        DELETE FROM visual_analysis_cache 
                        WHERE pitch_deck_id = :deck_id
                    """), {"deck_id": deck_id})
                logger.info(f"Cleared visual analysis cache for {len(dojo_deck_ids)} decks")
            except Exception as e:
                logger.warning(f"Failed to clear visual analysis cache: {e}")
                db.rollback()
                # Continue despite cache cleanup failure  # Important: rollback failed transaction
                # Continue anyway, this is not critical
        
        # Track additional cleanup stats
        deleted_images = 0
        deleted_results = 0
        deleted_projects = 0
        
        # FIRST: Delete ALL actual files in dojo directory (regardless of DB paths)
        try:
            import glob
            dojo_filesystem_files = glob.glob(os.path.join(settings.SHARED_FILESYSTEM_MOUNT_PATH, "dojo", "*.pdf"))
            filesystem_deleted = 0
            for file_path in dojo_filesystem_files:
                try:
                    os.remove(file_path)
                    filesystem_deleted += 1
                    logger.info(f"Deleted filesystem file: {file_path}")
                except Exception as e:
                    logger.warning(f"Could not delete {file_path}: {e}")
            
            logger.info(f"Deleted {filesystem_deleted} files from filesystem")
        except Exception as e:
            logger.warning(f"Error during filesystem cleanup: {e}")
        
        for dojo_file in dojo_files:
            try:
                deck_id = dojo_file.id
                deck_name = os.path.splitext(dojo_file.file_name)[0] if dojo_file.file_name else str(deck_id)
                
                # 1. Delete original PDF file
                if dojo_file.file_path:
                    full_path = os.path.join(settings.SHARED_FILESYSTEM_MOUNT_PATH, dojo_file.file_path)
                    if os.path.exists(full_path):
                        os.remove(full_path)
                        logger.info(f"Deleted PDF: {full_path}")
                    else:
                        logger.warning(f"PDF not found: {full_path}")
                
                # 2. Delete slide images from analysis directories
                analysis_base = os.path.join(settings.SHARED_FILESYSTEM_MOUNT_PATH, "projects")
                possible_image_dirs = [
                    os.path.join(analysis_base, "dojo", "analysis", deck_name),
                    os.path.join(analysis_base, "dojo", "analysis", deck_name.replace(' ', '_')),
                    os.path.join(analysis_base, "dojo", "analysis", f"job_{deck_id}_{deck_name}"),
                ]
                
                # Also check for UUID-prefixed directories in dojo analysis
                dojo_analysis_path = os.path.join(analysis_base, "dojo", "analysis")
                if os.path.exists(dojo_analysis_path):
                    try:
                        for dir_name in os.listdir(dojo_analysis_path):
                            if deck_name in dir_name or str(deck_id) in dir_name:
                                possible_image_dirs.append(os.path.join(dojo_analysis_path, dir_name))
                    except Exception as e:
                        logger.warning(f"Could not scan dojo analysis directory: {e}")
                
                for image_dir in possible_image_dirs:
                    if os.path.exists(image_dir):
                        try:
                            shutil.rmtree(image_dir)
                            deleted_images += 1
                            logger.info(f"Deleted image directory: {image_dir}")
                        except Exception as e:
                            logger.warning(f"Failed to delete image directory {image_dir}: {e}")
                
                # 3. Delete analysis results files
                results_dir = os.path.join(settings.SHARED_FILESYSTEM_MOUNT_PATH, "results")
                if os.path.exists(results_dir):
                    try:
                        # Look for job_<deck_id>_* files
                        result_patterns = [
                            os.path.join(results_dir, f"job_{deck_id}_*"),
                            os.path.join(results_dir, f"*_{deck_id}_*"),
                        ]
                        
                        for pattern in result_patterns:
                            for result_file in glob.glob(pattern):
                                try:
                                    os.remove(result_file)
                                    deleted_results += 1
                                    logger.info(f"Deleted result file: {result_file}")
                                except Exception as e:
                                    logger.warning(f"Failed to delete result file {result_file}: {e}")
                    except Exception as e:
                        logger.warning(f"Error scanning results directory: {e}")
                
                # Store info before deletion
                deleted_files.append({
                    "id": dojo_file.id,
                    "filename": dojo_file.file_name,
                    "file_path": dojo_file.file_path
                })
                
                # Delete database record
                db.delete(dojo_file)
                deleted_count += 1
                
            except Exception as e:
                error_msg = f"Failed to delete file {dojo_file.id} ({dojo_file.file_name}): {str(e)}"
                errors.append(error_msg)
                logger.error(error_msg)
        
        # 4. Clean up project documents that reference dojo decks
        try:
            # Find project documents that reference the deleted dojo files
            project_docs_result = db.execute(text("""
                DELETE FROM project_documents 
                WHERE file_path IN (
                    SELECT file_path FROM pitch_decks WHERE data_source = 'dojo'
                ) OR document_type = 'pitch_deck' AND file_name IN (
                    SELECT file_name FROM pitch_decks WHERE data_source = 'dojo'  
                )
            """))
            deleted_projects = project_docs_result.rowcount
            logger.info(f"Cleaned up {deleted_projects} project document references")
        except Exception as e:
            logger.warning(f"Failed to clean up project documents: {e}")
            db.rollback()
            deleted_projects = 0
        
        # 5. Clean up extraction experiment references
        try:
            # Remove any extraction experiments that reference the deleted decks
            # Simplified approach - just clear experiments that contain dojo deck references
            exp_cleanup_result = db.execute(text("""
                UPDATE extraction_experiments 
                SET template_processing_results_json = NULL
                WHERE template_processing_results_json LIKE '%"deck_id":%'
                AND template_processing_results_json LIKE '%"data_source": "dojo"%'
            """))
            logger.info(f"Cleaned up extraction experiment references")
        except Exception as e:
            logger.warning(f"Failed to clean up extraction experiments: {e}")
            db.rollback()
        
        # Commit all deletions
        try:
            db.commit()
        except Exception as e:
            logger.error(f"Failed to commit deletions: {e}")
            db.rollback()
            raise HTTPException(
                status_code=500,
                detail=f"Failed to commit deletions: {str(e)}"
            )
        
        logger.info(f"Comprehensive dojo cleanup complete: {deleted_count} files, {deleted_images} image dirs, {deleted_results} result files, {deleted_projects} project docs")
        
        return {
            "message": f"Successfully deleted {deleted_count} dojo files and all related data",
            "deleted_count": deleted_count,
            "deleted_files": deleted_files,
            "deleted_images": deleted_images,
            "deleted_results": deleted_results,
            "deleted_projects": deleted_projects,
            "errors": errors if errors else None
        }
        
    except HTTPException:
        raise
    except Exception as e:
        logger.error(f"Error deleting all dojo files: {e}")
        logger.error(f"Exception type: {type(e)}")
        import traceback
        logger.error(f"Full traceback: {traceback.format_exc()}")
        db.rollback()
        raise HTTPException(
            status_code=500,
            detail=f"Failed to delete all dojo files: {str(e)}"
        )

@router.get("/stats")
async def get_dojo_stats(
    db: Session = Depends(get_db),
    current_user: User = Depends(get_current_user)
):
    """Get dojo training data statistics"""
    try:
        # Only GPs can view dojo stats
        if current_user.role != "gp":
            raise HTTPException(
                status_code=403,
                detail="Only GPs can view dojo statistics"
            )
        
        # Get counts using separate queries (SQLAlchemy compatibility)
        total_files = db.query(PitchDeck).filter(PitchDeck.data_source == "dojo").count()
        processed_files = db.query(PitchDeck).filter(
            PitchDeck.data_source == "dojo",
            PitchDeck.processing_status == 'completed'
        ).count()
        pending_files = db.query(PitchDeck).filter(
            PitchDeck.data_source == "dojo",
            PitchDeck.processing_status == 'pending'
        ).count()
        failed_files = db.query(PitchDeck).filter(
            PitchDeck.data_source == "dojo",
            PitchDeck.processing_status == 'failed'
        ).count()
        
        # Debug: Log actual records to understand the issue
        all_dojo_files = db.query(PitchDeck).filter(PitchDeck.data_source == "dojo").all()
        logger.info(f"Debug dojo stats: Found {len(all_dojo_files)} dojo files")
        for file in all_dojo_files:
            logger.info(f"  File: {file.file_name} | Status: {file.processing_status} | ID: {file.id}")
        
        return {
            "total_files": total_files,
            "processed_files": processed_files,
            "pending_files": pending_files,
            "failed_files": failed_files,
            "directory": DOJO_BASE_PATH
        }
        
    except HTTPException:
        raise
    except Exception as e:
        logger.error(f"Error getting dojo stats: {e}")
        raise HTTPException(
            status_code=500,
            detail="Failed to get dojo statistics"
        )


# ==================== EXTRACTION TESTING FUNCTIONALITY ====================

class ExtractionSampleRequest(BaseModel):
    sample_size: int = 10
    existing_ids: Optional[List[int]] = None  # Re-check status for existing deck IDs
    cached_only: bool = False  # Filter to only decks with cached visual analysis

class VisualAnalysisRequest(BaseModel):
    deck_ids: List[int]
    vision_model: str
    analysis_prompt: Optional[str] = None  # Optional: will be fetched from database if not provided

class ExtractionTestRequest(BaseModel):
    experiment_name: str
    deck_ids: List[int]
    text_model: str
    extraction_prompt: Optional[str] = None  # Optional, will be looked up from database
    use_cached_visual: bool = True

@router.post("/extraction-test/sample")
async def create_extraction_sample(
    request: ExtractionSampleRequest,
    db: Session = Depends(get_db),
    current_user: User = Depends(get_current_user)
):
    """Create a random sample of dojo decks for extraction testing"""
    try:
        # Only GPs can create extraction test samples
        if current_user.role != "gp":
            raise HTTPException(
                status_code=403,
                detail="Only GPs can create extraction test samples"
            )
        
        # Get sample of dojo files - either existing IDs or random sample
        if request.existing_ids:
            # Re-check status for existing deck IDs
            sample_decks = db.query(PitchDeck).filter(
                PitchDeck.id.in_(request.existing_ids),
                PitchDeck.data_source == "dojo"
            ).all()
        else:
            # Get random sample of dojo files
            if request.cached_only:
                # Only get decks that have cached visual analysis
                # Use a subquery to get distinct deck IDs first, then join with main table
                sample_deck_ids = db.execute(text("""
                    SELECT DISTINCT pd.id FROM pitch_decks pd
                    INNER JOIN visual_analysis_cache vac ON pd.id = vac.pitch_deck_id
                    WHERE pd.data_source = 'dojo'
                """)).fetchall()
                
                if sample_deck_ids:
                    # Get the actual deck IDs as a list
                    deck_ids = [row[0] for row in sample_deck_ids]
                    
                    # Now get random sample from these IDs using SQLAlchemy ORM
                    sample_decks = db.query(PitchDeck).filter(
                        PitchDeck.id.in_(deck_ids)
                    ).order_by(func.random()).limit(request.sample_size).all()
                else:
                    sample_decks = []
            else:
                # Get random sample from all dojo files
                sample_decks = db.query(PitchDeck).filter(
                    PitchDeck.data_source == "dojo"
                ).order_by(func.random()).limit(request.sample_size).all()
        
        if not sample_decks:
            raise HTTPException(
                status_code=404,
                detail="No dojo files available for sampling"
            )
        
        sample_data = []
        for deck in sample_decks:
            # Check if visual analysis is cached
            visual_cache_exists = db.execute(text(
                "SELECT COUNT(*) FROM visual_analysis_cache WHERE pitch_deck_id = :deck_id"
            ), {"deck_id": deck.id}).scalar()
            
            sample_data.append({
                "id": deck.id,
                "filename": deck.file_name,
                "file_path": deck.file_path,
                "processing_status": deck.processing_status,
                "has_visual_cache": visual_cache_exists > 0,
                "created_at": deck.created_at.isoformat() if deck.created_at else None
            })
        
        logger.info(f"Created extraction test sample of {len(sample_data)} decks for {current_user.email}")
        
        return {
            "sample": sample_data,
            "sample_size": len(sample_data),
            "requested_size": request.sample_size
        }
        
    except HTTPException:
        raise
    except Exception as e:
        logger.error(f"Error creating extraction sample: {e}")
        raise HTTPException(
            status_code=500,
            detail="Failed to create extraction test sample"
        )

@router.get("/extraction-test/cached-count")
async def get_cached_decks_count(
    db: Session = Depends(get_db),
    current_user: User = Depends(get_current_user)
):
    """Get count of dojo decks with cached visual analysis"""
    try:
        # Only GPs can access cached count
        if current_user.role != "gp":
            raise HTTPException(
                status_code=403,
                detail="Only GPs can access cached decks count"
            )
        
        # Count decks with cached visual analysis
        cached_count = db.execute(text("""
            SELECT COUNT(DISTINCT pd.id) FROM pitch_decks pd
            INNER JOIN visual_analysis_cache vac ON pd.id = vac.pitch_deck_id
            WHERE pd.data_source = 'dojo'
        """)).scalar()
        
        logger.info(f"Cached decks count requested by {current_user.email}: {cached_count}")
        
        return {
            "cached_count": cached_count,
            "total_dojo_decks": db.query(PitchDeck).filter(PitchDeck.data_source == "dojo").count()
        }
        
    except HTTPException:
        raise
    except Exception as e:
        logger.error(f"Error getting cached decks count: {e}")
        raise HTTPException(
            status_code=500,
            detail="Failed to get cached decks count"
        )

@router.get("/extraction-test/progress")
async def get_processing_progress(
    current_user: User = Depends(get_current_user)
):
    """Get current processing progress for all steps with enhanced timing data"""
    try:
        # Only GPs can access progress
        if current_user.role != "gp":
            raise HTTPException(
                status_code=403,
                detail="Only GPs can access processing progress"
            )
        
        # Enhance step2 progress with calculated timing data
        step2_data = progress_tracker["step2"].copy()
        if step2_data["processing_times"]:
            # Calculate average processing time
            avg_time = sum(step2_data["processing_times"]) / len(step2_data["processing_times"])
            step2_data["average_processing_time"] = avg_time
            
            # Calculate total processing time if completed
            if step2_data.get("start_time") and step2_data.get("completion_time"):
                step2_data["total_processing_time"] = step2_data["completion_time"] - step2_data["start_time"]
            elif step2_data.get("start_time"):
                import time
                step2_data["total_processing_time"] = time.time() - step2_data["start_time"]
        
        # Enhance step3 progress with calculated timing data
        step3_data = progress_tracker["step3"].copy()
        if step3_data.get("start_time"):
            # Calculate total processing time if completed
            if step3_data.get("completion_time"):
                step3_data["total_processing_time"] = step3_data["completion_time"] - step3_data["start_time"]
                # Calculate average time per extraction type (5 types)
                step3_data["average_processing_time"] = step3_data["total_processing_time"] / 5
            else:
                import time
                step3_data["total_processing_time"] = time.time() - step3_data["start_time"]
                step3_data["average_processing_time"] = step3_data["total_processing_time"] / max(step3_data.get("progress", 1), 1)
        
        enhanced_tracker = progress_tracker.copy()
        enhanced_tracker["step2"] = step2_data
        enhanced_tracker["step3"] = step3_data
        
        return enhanced_tracker
        
    except HTTPException:
        raise
    except Exception as e:
        logger.error(f"Error getting processing progress: {e}")
        raise HTTPException(
            status_code=500,
            detail="Failed to get processing progress"
        )

@router.post("/extraction-test/update-progress")
async def update_processing_progress(
    step: str,
    current_deck: str = "",
    status: str = "idle",
    progress: int = 0,
    total: int = 0,
    current_user: User = Depends(get_current_user)
):
    """Update current processing progress - called by GPU instance"""
    try:
        # Only GPs can update progress
        if current_user.role != "gp":
            raise HTTPException(
                status_code=403,
                detail="Only GPs can update processing progress"
            )
        
        if step in progress_tracker:
            progress_tracker[step]["current_deck"] = current_deck
            progress_tracker[step]["status"] = status
            if progress > 0:
                progress_tracker[step]["progress"] = progress
            if total > 0:
                progress_tracker[step]["total"] = total
            logger.info(f"Updated progress for {step}: {current_deck} ({status}) - {progress}/{total}")
        
        return {"success": True}
        
    except HTTPException:
        raise
    except Exception as e:
        logger.error(f"Error updating processing progress: {e}")
        raise HTTPException(
            status_code=500,
            detail="Failed to update processing progress"
        )

@router.post("/extraction-test/run-visual-analysis")
async def run_visual_analysis_batch(
    request: VisualAnalysisRequest,
    background_tasks: BackgroundTasks,
    db: Session = Depends(get_db),
    current_user: User = Depends(get_current_user)
):
    """Run visual analysis on sample decks and cache results"""
    try:
        # Only GPs can run visual analysis
        if current_user.role != "gp":
            raise HTTPException(
                status_code=403,
                detail="Only GPs can run visual analysis"
            )
        
        # Get analysis prompt from database if not provided
        analysis_prompt = request.analysis_prompt
        if not analysis_prompt:
            prompt_result = db.execute(text(
                "SELECT prompt_text FROM pipeline_prompts WHERE stage_name = 'image_analysis' AND is_active = TRUE LIMIT 1"
            )).fetchone()
            
            if prompt_result:
                analysis_prompt = prompt_result[0]
            else:
                # No fallback - fail explicitly
                raise HTTPException(
                    status_code=500,
                    detail="image_analysis prompt not found in pipeline_prompts table. Please add this prompt with stage_name='image_analysis'."
                )
        
        # Validate deck IDs exist and are dojo files
        decks = db.query(PitchDeck).filter(
            PitchDeck.id.in_(request.deck_ids),
            PitchDeck.data_source == "dojo"
        ).all()
        
        if len(decks) != len(request.deck_ids):
            raise HTTPException(
                status_code=400,
                detail="Some deck IDs not found or not dojo files"
            )
        
        # Check which decks already have cached analysis
        cached_count = 0
        new_analysis_needed = []
        
        for deck in decks:
            cache_exists = db.execute(text(
                "SELECT id FROM visual_analysis_cache WHERE pitch_deck_id = :deck_id AND vision_model_used = :model AND prompt_used = :prompt"
            ), {"deck_id": deck.id, "model": request.vision_model, "prompt": analysis_prompt}).scalar()
            
            if cache_exists:
                cached_count += 1
            else:
                new_analysis_needed.append(deck)
        
        # Start background task for visual analysis
        if new_analysis_needed:
            background_tasks.add_task(
                process_visual_analysis_batch,
                [deck.id for deck in new_analysis_needed],
                request.vision_model
            )
        
        logger.info(f"Visual analysis batch started: {len(new_analysis_needed)} new, {cached_count} cached")
        
        return {
            "message": "Visual analysis batch initiated",
            "total_decks": len(request.deck_ids),
            "cached_count": cached_count,
            "new_analysis_count": len(new_analysis_needed),
            "status": "processing" if new_analysis_needed else "all_cached"
        }
        
    except HTTPException:
        raise
    except Exception as e:
        logger.error(f"Error running visual analysis batch: {e}")
        raise HTTPException(
            status_code=500,
            detail="Failed to run visual analysis batch"
        )

class ClearCacheRequest(BaseModel):
    deck_ids: List[int]

@router.post("/extraction-test/clear-cache")
async def clear_visual_analysis_cache(
    request: ClearCacheRequest,
    db: Session = Depends(get_db),
    current_user: User = Depends(get_current_user)
):
    """Clear visual analysis cache for specified decks"""
    try:
        # Only GPs can clear cache
        if current_user.role != "gp":
            raise HTTPException(
                status_code=403,
                detail="Only GPs can clear visual analysis cache"
            )
        
        if not request.deck_ids:
            raise HTTPException(
                status_code=400,
                detail="deck_ids is required"
            )
        
        # Validate deck IDs exist and are dojo files
        decks = db.query(PitchDeck).filter(
            PitchDeck.id.in_(request.deck_ids),
            PitchDeck.data_source == "dojo"
        ).all()
        
        if len(decks) != len(request.deck_ids):
            raise HTTPException(
                status_code=400,
                detail="Some deck IDs not found or not dojo files"
            )
        
        # Clear ALL cache entries for these decks (regardless of model/prompt combination)
        deleted_count = 0
        for deck_id in request.deck_ids:
            result = db.execute(text(
                "DELETE FROM visual_analysis_cache WHERE pitch_deck_id = :deck_id"
            ), {"deck_id": deck_id})
            deleted_count += result.rowcount
            logger.info(f"Cleared {result.rowcount} cache entries for deck {deck_id}")
        
        db.commit()
        
        logger.info(f"Cleared visual analysis cache for {len(request.deck_ids)} decks, deleted {deleted_count} cache entries")
        
        return {
            "message": f"Cleared visual analysis cache for {len(request.deck_ids)} decks",
            "cleared_decks": len(request.deck_ids),
            "deleted_cache_entries": deleted_count
        }
        
    except HTTPException:
        raise
    except Exception as e:
        logger.error(f"Error clearing visual analysis cache: {e}")
        raise HTTPException(
            status_code=500,
            detail="Failed to clear visual analysis cache"
        )

@router.post("/extraction-test/clear-all-cache")
async def clear_all_visual_analysis_cache(
    db: Session = Depends(get_db),
    current_user: User = Depends(get_current_user)
):
    """Clear ALL visual analysis cache entries (not just current sample)"""
    try:
        # Only GPs can clear cache
        if current_user.role != "gp":
            raise HTTPException(
                status_code=403,
                detail="Only GPs can clear visual analysis cache"
            )
        
        # Get count before deletion for reporting
        count_result = db.execute(text("SELECT COUNT(*) FROM visual_analysis_cache")).fetchone()
        total_entries = count_result[0] if count_result else 0
        
        # Clear ALL cache entries
        result = db.execute(text("DELETE FROM visual_analysis_cache"))
        deleted_count = result.rowcount
        
        db.commit()
        
        logger.info(f"Cleared ALL visual analysis cache: {deleted_count} entries deleted")
        
        return {
            "message": f"Cleared all visual analysis cache entries",
            "deleted_cache_entries": deleted_count,
            "total_entries_before": total_entries
        }
        
    except HTTPException:
        raise
    except Exception as e:
        logger.error(f"Error clearing all visual analysis cache: {e}")
        raise HTTPException(
            status_code=500,
            detail="Failed to clear all visual analysis cache"
        )

@router.post("/extraction-test/run-offering-extraction")
async def test_offering_extraction(
    request: ExtractionTestRequest,
    db: Session = Depends(get_db),
    current_user: User = Depends(get_current_user)
):
    """Test company offering extraction with different models/prompts"""
    try:
        # Only GPs can run extraction tests
        if current_user.role != "gp":
            raise HTTPException(
                status_code=403,
                detail="Only GPs can run extraction tests"
            )
        
        # Validate deck IDs exist and are dojo files
        decks = db.query(PitchDeck).filter(
            PitchDeck.id.in_(request.deck_ids),
            PitchDeck.data_source == "dojo"
        ).all()
        
        if len(decks) != len(request.deck_ids):
            raise HTTPException(
                status_code=400,
                detail="Some deck IDs not found or not dojo files"
            )
        
        # Use GPU pipeline for offering extraction
        from ..services.gpu_http_client import gpu_http_client
        
        # Collect cached visual analysis for context
        deck_visual_data = {}
        for deck in decks:
            if request.use_cached_visual:
                cache_result = db.execute(text(
                    "SELECT analysis_result_json FROM visual_analysis_cache WHERE pitch_deck_id = :deck_id ORDER BY created_at DESC LIMIT 1"
                ), {"deck_id": deck.id}).fetchone()
                
                if cache_result:
                    deck_visual_data[deck.id] = json.loads(cache_result[0])
                else:
                    logger.warning(f"No cached visual analysis found for deck {deck.id}")
        
        # Update progress tracker - start step 3 processing
        import time
        start_time = time.time()
        progress_tracker["step3"]["status"] = "processing"
        progress_tracker["step3"]["current_deck"] = "Starting offering extraction..."
        progress_tracker["step3"]["progress"] = 0
        progress_tracker["step3"]["total"] = len(decks)
        progress_tracker["step3"]["start_time"] = start_time
        progress_tracker["step3"]["processing_times"] = []
        
        # Get extraction prompt from database if not provided
        extraction_prompt = request.extraction_prompt
        if not extraction_prompt:
            prompt_result = db.execute(text(
                "SELECT prompt_text FROM pipeline_prompts WHERE stage_name = 'offering_extraction' LIMIT 1"
            )).fetchone()
            
            if not prompt_result:
                raise HTTPException(
                    status_code=500,
                    detail="offering_extraction prompt not found in pipeline_prompts table. Please add this prompt with stage_name='offering_extraction'."
                )
            
            extraction_prompt = prompt_result[0]
        
        # Call GPU pipeline for offering extraction
        gpu_result = await gpu_http_client.run_offering_extraction(
            deck_ids=request.deck_ids,
            text_model=request.text_model,
            extraction_prompt=extraction_prompt,
            use_cached_visual=request.use_cached_visual
        )
        
        if gpu_result.get("success"):
            logger.info("GPU offering extraction completed successfully")
            extraction_results = gpu_result.get("extraction_results", [])
            
            # Enhance results with local deck information
            for i, result in enumerate(extraction_results):
                deck_id = result.get("deck_id")
                if deck_id:
                    deck = next((d for d in decks if d.id == deck_id), None)
                    if deck:
                        result["filename"] = deck.file_name
                        # Update progress
                        progress_tracker["step3"]["current_deck"] = f"Processing {deck.file_name}"
                        progress_tracker["step3"]["progress"] = i + 1
                        # Check if visual analysis was available
                        result["visual_analysis_used"] = deck_id in deck_visual_data
        else:
            logger.error(f"GPU offering extraction failed: {gpu_result.get('error', 'Unknown error')}")
            # Fallback to placeholder results
            extraction_results = []
            for deck in decks:
                extraction_results.append({
                    "deck_id": deck.id,
                    "filename": deck.file_name,
                    "offering_extraction": f"Error: GPU processing failed - {gpu_result.get('error', 'Unknown error')}",
                    "visual_analysis_used": False
                })
        
        # Store experiment results
        experiment_data = {
            "experiment_name": request.experiment_name,
            "extraction_type": "company_offering",
            "text_model_used": request.text_model,
            "extraction_prompt": extraction_prompt,
            "results": extraction_results,
            "total_decks": len(extraction_results),
            "successful_extractions": len([r for r in extraction_results if not r["offering_extraction"].startswith("Error:")]),
            "created_at": datetime.utcnow().isoformat()
        }
        
        # Save experiment to database and get the ID
        result = db.execute(text(
            "INSERT INTO extraction_experiments (experiment_name, pitch_deck_ids, extraction_type, text_model_used, extraction_prompt, results_json, created_at) VALUES (:name, :deck_ids, :type, :model, :prompt, :results, CURRENT_TIMESTAMP) RETURNING id"
        ), {
            "name": request.experiment_name,
            "deck_ids": request.deck_ids,
            "type": "company_offering", 
            "model": request.text_model,
            "prompt": extraction_prompt,
            "results": json.dumps(experiment_data)
        })
        experiment_id = result.fetchone()[0]
        db.commit()
        
        logger.info(f"Extraction test completed: {request.experiment_name} (ID: {experiment_id})")
        
        # Update progress tracker - step 3 completed successfully
        progress_tracker["step3"]["status"] = "completed"
        progress_tracker["step3"]["current_deck"] = "Offering extraction completed"
        progress_tracker["step3"]["progress"] = len(decks)
        
        # Add experiment_id to response
        response_data = experiment_data.copy()
        response_data["experiment_id"] = experiment_id
        return response_data
        
    except HTTPException:
        # Update progress tracker - step 3 error
        progress_tracker["step3"]["status"] = "error"
        progress_tracker["step3"]["current_deck"] = "GPU processing failed"
        progress_tracker["step3"]["progress"] = 0
        raise
    except Exception as e:
        logger.error(f"Error running extraction test: {e}")
        # Update progress tracker - step 3 error
        progress_tracker["step3"]["status"] = "error" 
        progress_tracker["step3"]["current_deck"] = "Processing error occurred"
        progress_tracker["step3"]["progress"] = 0
        raise HTTPException(
            status_code=500,
            detail="Failed to run extraction test"
        )

@router.get("/extraction-test/experiments")
async def get_extraction_experiments(
    db: Session = Depends(get_db),
    current_user: User = Depends(get_current_user)
):
    """Get all extraction experiments for comparison"""
    try:
        # Only GPs can view extraction experiments
        if current_user.role != "gp":
            raise HTTPException(
                status_code=403,
                detail="Only GPs can view extraction experiments"
            )
        
        experiments = db.execute(text(
            "SELECT id, experiment_name, extraction_type, text_model_used, created_at, results_json, classification_enabled, classification_completed_at, company_name_completed_at, funding_amount_completed_at, deck_date_completed_at FROM extraction_experiments ORDER BY created_at DESC"
        )).fetchall()
        
        experiment_data = []
        for exp in experiments:
            results_data = json.loads(exp[5]) if exp[5] else {}
            
            # Calculate average response length from results
            average_response_length = 0
            if results_data.get("results"):
                successful_results = [
                    result for result in results_data["results"] 
                    if result.get("offering_extraction") and 
                    not result["offering_extraction"].startswith("Error:")
                ]
                if successful_results:
                    total_length = sum(len(result["offering_extraction"]) for result in successful_results)
                    average_response_length = round(total_length / len(successful_results))
            
            experiment_data.append({
                "id": exp[0],
                "experiment_name": exp[1],
                "extraction_type": exp[2], 
                "text_model_used": exp[3],
                "created_at": exp[4].isoformat() if exp[4] else None,
                "total_decks": results_data.get("total_decks", 0),
                "successful_extractions": results_data.get("successful_extractions", 0),
                "classification_enabled": bool(exp[6]) if exp[6] is not None else False,
                "classification_completed_at": exp[7].isoformat() if exp[7] else None,
                "company_name_completed_at": exp[8].isoformat() if exp[8] else None,
                "funding_amount_completed_at": exp[9].isoformat() if exp[9] else None,
                "deck_date_completed_at": exp[10].isoformat() if exp[10] else None,
                "average_response_length": average_response_length
            })
        
        return {
            "experiments": experiment_data,
            "total_experiments": len(experiment_data)
        }
        
    except HTTPException:
        raise
    except Exception as e:
        logger.error(f"Error getting extraction experiments: {e}")
        raise HTTPException(
            status_code=500,
            detail="Failed to get extraction experiments"
        )

@router.get("/extraction-test/experiments/{experiment_id}")
async def get_experiment_details(
    experiment_id: int,
    db: Session = Depends(get_db),
    current_user: User = Depends(get_current_user)
):
    """Get detailed results for a specific extraction experiment"""
    try:
        # Only GPs can view extraction experiment details
        if current_user.role != "gp":
            raise HTTPException(
                status_code=403,
                detail="Only GPs can view extraction experiment details"
            )
        
        experiment = db.execute(text("""
            SELECT id, experiment_name, extraction_type, text_model_used, extraction_prompt, 
                   created_at, results_json, pitch_deck_ids, classification_enabled, 
                   classification_results_json, classification_completed_at, company_name_results_json, 
                   company_name_completed_at, funding_amount_results_json, funding_amount_completed_at,
                   deck_date_results_json, deck_date_completed_at
            FROM extraction_experiments 
            WHERE id = :exp_id
        """), {"exp_id": experiment_id}).fetchone()
        
        if not experiment:
            raise HTTPException(
                status_code=404,
                detail="Experiment not found"
            )
        
        # Parse results JSON
        results_data = json.loads(experiment[6]) if experiment[6] else {}
        
        # Get deck information for the experiment
        deck_ids_raw = experiment[7]  # pitch_deck_ids array from PostgreSQL
        # Parse PostgreSQL array format {65,68,61,58,51,71,60,50,62,64} to Python list
        if isinstance(deck_ids_raw, str) and deck_ids_raw.startswith('{') and deck_ids_raw.endswith('}'):
            deck_ids = [int(x.strip()) for x in deck_ids_raw[1:-1].split(',') if x.strip()]
        elif isinstance(deck_ids_raw, list):
            deck_ids = deck_ids_raw  # Already a list
        else:
            deck_ids = []
        decks = db.query(PitchDeck).filter(PitchDeck.id.in_(deck_ids)).all()
        deck_info = {}
        for deck in decks:
            # Extract page count from visual_analysis_cache
            page_count = None
            try:
                # Query visual_analysis_cache for this deck
                cache_result = db.execute(text("""
                    SELECT analysis_result_json 
                    FROM visual_analysis_cache 
                    WHERE pitch_deck_id = :deck_id
                    ORDER BY created_at DESC
                    LIMIT 1
                """), {"deck_id": deck.id}).fetchone()
                
                if cache_result and cache_result[0]:
                    analysis_data = json.loads(cache_result[0])
                    # Page count is the length of visual_analysis_results array
                    visual_results = analysis_data.get("visual_analysis_results", [])
                    if isinstance(visual_results, list):
                        page_count = len(visual_results)
            except Exception as e:
                logger.debug(f"Could not get page count for deck {deck.id}: {e}")
            
            deck_info[deck.id] = {
                "filename": deck.file_name, 
                "company_name": deck.ai_extracted_startup_name,
                "page_count": page_count
            }
        
        # Parse classification results if available
        classification_data = {}
        classification_results = []
        if experiment[8] and experiment[9]:  # classification_enabled and classification_results_json
            try:
                classification_data = json.loads(experiment[9])
                classification_results = classification_data.get("classification_results", [])
            except json.JSONDecodeError:
                logger.warning(f"Failed to parse classification results for experiment {experiment_id}")
        
        # Create a lookup for classification results by deck_id
        classification_lookup = {result.get("deck_id"): result for result in classification_results}
        
        # Enhance results with deck information and classification data
        enhanced_results = []
        for result in results_data.get("results", []):
            deck_id = result.get("deck_id")
            enhanced_result = {
                **result,
                "deck_info": deck_info.get(deck_id, {"filename": f"deck_{deck_id}", "company_name": None})
            }
            
            # Add classification data if available
            if deck_id in classification_lookup:
                classification = classification_lookup[deck_id]
                enhanced_result.update({
                    "primary_sector": classification.get("primary_sector"),
                    "secondary_sector": classification.get("secondary_sector"),
                    "confidence_score": classification.get("confidence_score"),
                    "classification_error": classification.get("error")
                })
            
            enhanced_results.append(enhanced_result)
        
        # Parse company name extraction results if available
        company_name_data = {}
        if experiment[11]:  # company_name_results_json
            try:
                company_name_data = json.loads(experiment[11])
            except json.JSONDecodeError:
                logger.warning(f"Failed to parse company name results for experiment {experiment_id}")

        # Parse funding amount extraction results if available
        funding_amount_data = {}
        if experiment[13]:  # funding_amount_results_json
            try:
                funding_amount_data = json.loads(experiment[13])
            except json.JSONDecodeError:
                logger.warning(f"Failed to parse funding amount results for experiment {experiment_id}")

        # Parse deck date extraction results if available
        deck_date_data = {}
        if experiment[15]:  # deck_date_results_json
            try:
                deck_date_data = json.loads(experiment[15])
            except json.JSONDecodeError:
                logger.warning(f"Failed to parse deck date results for experiment {experiment_id}")

        experiment_details = {
            "id": experiment[0],
            "experiment_name": experiment[1],
            "extraction_type": experiment[2],
            "text_model_used": experiment[3],
            "extraction_prompt": experiment[4],
            "created_at": experiment[5].isoformat() if experiment[5] else None,
            "total_decks": results_data.get("total_decks", 0),
            "successful_extractions": results_data.get("successful_extractions", 0),
            "results": enhanced_results,
            "deck_ids": deck_ids,
            "classification_enabled": bool(experiment[8]),
            "classification_completed_at": experiment[10].isoformat() if experiment[10] else None,
            "classification_statistics": classification_data.get("statistics", {}) if classification_data else {},
            "classification_results_json": json.dumps(classification_data.get("classification_by_deck", {})) if classification_data else None,
            "company_name_completed_at": experiment[12].isoformat() if experiment[12] else None,
            "company_name_statistics": company_name_data.get("statistics", {}) if company_name_data else {},
            "company_name_results": company_name_data.get("company_name_results", []) if company_name_data else [],
            "funding_amount_completed_at": experiment[14].isoformat() if experiment[14] else None,
            "funding_amount_statistics": funding_amount_data.get("statistics", {}) if funding_amount_data else {},
            "funding_amount_results": funding_amount_data.get("funding_amount_results", []) if funding_amount_data else [],
            "deck_date_completed_at": experiment[16].isoformat() if experiment[16] else None,
            "deck_date_statistics": deck_date_data.get("statistics", {}) if deck_date_data else {},
            "deck_date_results": deck_date_data.get("deck_date_results", []) if deck_date_data else []
        }
        
        return experiment_details
        
    except HTTPException:
        raise
    except Exception as e:
        logger.error(f"Error getting experiment details for {experiment_id}: {e}")
        raise HTTPException(
            status_code=500,
            detail="Failed to get experiment details"
        )

@router.delete("/extraction-test/experiments")
async def delete_extraction_experiments(
    experiment_ids: List[int],
    db: Session = Depends(get_db),
    current_user: User = Depends(get_current_user)
):
    """Delete multiple extraction experiments"""
    try:
        # Only GPs can delete extraction experiments
        if current_user.role != "gp":
            raise HTTPException(
                status_code=403,
                detail="Only GPs can delete extraction experiments"
            )
        
        if not experiment_ids:
            raise HTTPException(
                status_code=400,
                detail="No experiment IDs provided"
            )
        
        # Delete experiments
        deleted_count = 0
        for experiment_id in experiment_ids:
            result = db.execute(text(
                "DELETE FROM extraction_experiments WHERE id = :experiment_id"
            ), {"experiment_id": experiment_id})
            
            if result.rowcount > 0:
                deleted_count += 1
        
        db.commit()
        
        logger.info(f"Deleted {deleted_count} extraction experiments by user {current_user.id}")
        
        return {
            "success": True,
            "deleted_count": deleted_count,
            "message": f"Successfully deleted {deleted_count} experiment(s)"
        }
        
    except HTTPException:
        raise
    except Exception as e:
        db.rollback()
        logger.error(f"Error deleting extraction experiments: {e}")
        raise HTTPException(
            status_code=500,
            detail="Failed to delete experiments"
        )

# ==================== CLASSIFICATION ENRICHMENT ====================

class ClassificationEnrichmentRequest(BaseModel):
    experiment_id: int
    classification_model: Optional[str] = None  # Optional: use default if not specified

@router.post("/extraction-test/run-classification")
async def enrich_experiment_with_classification(
    request: ClassificationEnrichmentRequest,
    db: Session = Depends(get_db),
    current_user: User = Depends(get_current_user)
):
    """Enrich existing extraction experiment with startup classifications"""
    try:
        # Only GPs can run classification enrichment
        if current_user.role != "gp":
            raise HTTPException(
                status_code=403,
                detail="Only GPs can run classification enrichment"
            )
        
        # Get the experiment
        experiment = db.execute(text("""
            SELECT id, experiment_name, extraction_type, text_model_used, 
                   extraction_prompt, created_at, results_json, pitch_deck_ids,
                   classification_enabled, classification_results_json,
                   classification_completed_at
            FROM extraction_experiments 
            WHERE id = :experiment_id
        """), {"experiment_id": request.experiment_id}).fetchone()
        
        if not experiment:
            raise HTTPException(
                status_code=404,
                detail="Experiment not found"
            )
        
        # Parse existing results
        results_data = json.loads(experiment[6]) if experiment[6] else {}
        results = results_data.get("results", [])
        
        if not results:
            raise HTTPException(
                status_code=400,
                detail="Experiment has no extraction results to classify"
            )
        
        # Check if classification already completed
        if experiment[8] and experiment[10]:  # classification_enabled and classification_completed_at
            logger.info(f"Experiment {request.experiment_id} already has classification results")
            existing_classification = json.loads(experiment[9]) if experiment[9] else {}
            return {
                "message": "Classification already completed",
                "experiment_id": request.experiment_id,
                "classification_results": existing_classification.get("classification_results", []),
                "completed_at": experiment[10].isoformat() if experiment[10] else None,
                "statistics": existing_classification.get("statistics", {})
            }
        
        # Update progress tracker - start classification
        progress_tracker["step3"]["status"] = "processing"
        progress_tracker["step3"]["current_deck"] = "Starting classification..."
        progress_tracker["step3"]["progress"] = 1
        progress_tracker["step3"]["total"] = 5
        
        # Initialize startup classifier
        from ..services.startup_classifier import StartupClassifier
        classifier = StartupClassifier(db)
        
        # Process each result for classification
        classification_results = []
        successful_classifications = 0
        
        for result in results:
            deck_id = result.get("deck_id")
            company_offering = result.get("offering_extraction", "")
            
            # Skip if extraction failed
            if not company_offering or company_offering.startswith("Error:") or company_offering.startswith("No visual analysis"):
                classification_results.append({
                    "deck_id": deck_id,
                    "filename": result.get("filename", f"deck_{deck_id}"),
                    "company_offering": company_offering,
                    "classification": None,
                    "confidence_score": 0.0,
                    "primary_sector": None,
                    "secondary_sector": None,
                    "error": "No valid company offering to classify"
                })
                continue
            
            try:
                # Run classification
                classification = await classifier.classify(company_offering)
                
                # Check if classification was successful (has primary_sector)
                if classification.get("primary_sector") and classification.get("primary_sector") != "unknown":
                    successful_classifications += 1
                    classification_results.append({
                        "deck_id": deck_id,
                        "filename": result.get("filename", f"deck_{deck_id}"),
                        "company_offering": company_offering,
                        "classification": classification,
                        "confidence_score": classification.get("confidence_score", 0.0),
                        "primary_sector": classification.get("primary_sector"),
                        "secondary_sector": classification.get("secondary_sector"),
                        "keywords_matched": classification.get("keywords_matched", []),
                        "reasoning": classification.get("reasoning", ""),
                        "error": None
                    })
                else:
                    classification_results.append({
                        "deck_id": deck_id,
                        "filename": result.get("filename", f"deck_{deck_id}"),
                        "company_offering": company_offering,
                        "classification": None,
                        "confidence_score": 0.0,
                        "primary_sector": None,
                        "secondary_sector": None,
                        "reasoning": classification.get("reasoning", "Classification failed"),
                        "error": classification.get("reasoning", "Classification failed")
                    })
                    
            except Exception as e:
                logger.error(f"Error classifying deck {deck_id}: {e}")
                classification_results.append({
                    "deck_id": deck_id,
                    "filename": result.get("filename", f"deck_{deck_id}"),
                    "company_offering": company_offering,
                    "classification": None,
                    "confidence_score": 0.0,
                    "primary_sector": None,
                    "secondary_sector": None,
                    "error": f"Classification error: {str(e)}"
                })
        
        # Calculate statistics
        sector_distribution = {}
        total_confidence = 0
        for result in classification_results:
            if result["primary_sector"]:
                sector = result["primary_sector"]
                sector_distribution[sector] = sector_distribution.get(sector, 0) + 1
                total_confidence += result["confidence_score"]
        
        avg_confidence = total_confidence / successful_classifications if successful_classifications > 0 else 0
        
        statistics = {
            "total_decks": len(classification_results),
            "successful_classifications": successful_classifications,
            "failed_classifications": len(classification_results) - successful_classifications,
            "success_rate": successful_classifications / len(classification_results) if classification_results else 0,
            "average_confidence": round(avg_confidence, 3),
            "sector_distribution": sector_distribution
        }
        
        # Format classification results for frontend (keyed by deck_id)
        classification_by_deck = {}
        for result in classification_results:
            deck_id = result["deck_id"]
            classification_by_deck[str(deck_id)] = {
                "primary_sector": result.get("primary_sector"),
                "secondary_sector": result.get("secondary_sector"),
                "confidence_score": result.get("confidence_score", 0.0),
                "reasoning": result.get("reasoning", ""),
                "keywords_matched": result.get("keywords_matched", []),
                "classification_error": result.get("error")
            }
        
        # Store classification results
        classification_data = {
            "classification_results": classification_results,
            "classification_by_deck": classification_by_deck,
            "statistics": statistics,
            "model_used": request.classification_model or classifier.classification_model,
            "classified_at": datetime.utcnow().isoformat()
        }
        
        # Update experiment with classification results
        db.execute(text("""
            UPDATE extraction_experiments 
            SET classification_enabled = TRUE,
                classification_results_json = :classification_results,
                classification_model_used = :model_used,
                classification_completed_at = CURRENT_TIMESTAMP
            WHERE id = :experiment_id
        """), {
            "experiment_id": request.experiment_id,
            "classification_results": json.dumps(classification_data),  # Store full data including statistics
            "model_used": request.classification_model or classifier.classification_model
        })
        
        db.commit()
        
        logger.info(f"Classification enrichment completed for experiment {request.experiment_id}: {successful_classifications}/{len(classification_results)} successful")
        
        # Update progress tracker - classification completed
        progress_tracker["step3"]["current_deck"] = "Classification completed"
        progress_tracker["step3"]["progress"] = 2
        
        return {
            "message": "Classification enrichment completed successfully",
            "experiment_id": request.experiment_id,
            "classification_results": classification_results,
            "statistics": statistics
        }
        
    except HTTPException:
        raise
    except Exception as e:
        logger.error(f"Error running classification enrichment: {e}")
        raise HTTPException(
            status_code=500,
            detail="Failed to run classification enrichment"
        )

class CompanyNameExtractionRequest(BaseModel):
    experiment_id: int

class FundingAmountExtractionRequest(BaseModel):
    experiment_id: int

class DeckDateExtractionRequest(BaseModel):
    experiment_id: int

class TemplateProcessingRequest(BaseModel):
    deck_ids: List[int]  # Direct deck IDs from current sample
    template_id: Optional[int] = None  # Optional: use default if not specified
    text_model: Optional[str] = None  # Text model to use for template processing
    generate_thumbnails: bool = True

@router.post("/extraction-test/run-company-name-extraction")
async def enrich_experiment_with_company_names(
    request: CompanyNameExtractionRequest,
    db: Session = Depends(get_db),
    current_user: User = Depends(get_current_user)
):
    """Enrich existing extraction experiment with company name extraction"""
    try:
        # Only GPs can run company name extraction
        if current_user.role != "gp":
            raise HTTPException(
                status_code=403,
                detail="Only GPs can run company name extraction"
            )
        
        # Get the experiment
        experiment = db.execute(text("""
            SELECT id, experiment_name, extraction_type, text_model_used, 
                   extraction_prompt, created_at, results_json, pitch_deck_ids
            FROM extraction_experiments 
            WHERE id = :experiment_id
        """), {"experiment_id": request.experiment_id}).fetchone()
        
        if not experiment:
            raise HTTPException(
                status_code=404,
                detail="Experiment not found"
            )
        
        # Parse existing results
        results_data = json.loads(experiment[6]) if experiment[6] else {}
        results = results_data.get("results", [])
        
        if not results:
            raise HTTPException(
                status_code=400,
                detail="Experiment has no extraction results to extract company names from"
            )
        
        # Get the company name extraction prompt from pipeline_prompts
        prompt_result = db.execute(text(
            "SELECT prompt_text FROM pipeline_prompts WHERE stage_name = 'startup_name_extraction' LIMIT 1"
        )).fetchone()
        
        if not prompt_result:
            raise HTTPException(
                status_code=500,
                detail="startup_name_extraction prompt not found in pipeline_prompts table. Please add this prompt with stage_name='startup_name_extraction'."
            )
        
        startup_name_prompt = prompt_result[0]
        
        # Update progress tracker - start company name extraction
        progress_tracker["step3"]["status"] = "processing"
        progress_tracker["step3"]["current_deck"] = "Starting company name extraction..."
        progress_tracker["step3"]["progress"] = 2
        progress_tracker["step3"]["total"] = 5
        
        # Use GPU pipeline for company name extraction
        from ..services.gpu_http_client import gpu_http_client
        
        # Collect deck IDs for GPU processing
        deck_ids_raw = experiment[7]  # pitch_deck_ids array from PostgreSQL
        # Parse PostgreSQL array format {65,68,61,58,51,71,60,50,62,64} to Python list
        if isinstance(deck_ids_raw, str) and deck_ids_raw.startswith('{') and deck_ids_raw.endswith('}'):
            deck_ids = [int(x.strip()) for x in deck_ids_raw[1:-1].split(',') if x.strip()]
        elif isinstance(deck_ids_raw, list):
            deck_ids = deck_ids_raw  # Already a list
        else:
            deck_ids = []
        
        # Call GPU pipeline for company name extraction using the same visual analysis
        gpu_result = await gpu_http_client.run_offering_extraction(
            deck_ids=deck_ids,
            text_model=experiment[3],  # text_model_used
            extraction_prompt=startup_name_prompt,
            use_cached_visual=True
        )
        
        # Process GPU results
        company_name_results = []
        successful_extractions = 0
        
        if gpu_result.get("success"):
            logger.info("GPU company name extraction completed successfully")
            extraction_results = gpu_result.get("extraction_results", [])
            
            for result in extraction_results:
                deck_id = result.get("deck_id")
                company_name = result.get("offering_extraction", "")  # GPU returns this field
                
                # Skip if extraction failed
                if not company_name or company_name.startswith("Error:"):
                    company_name_results.append({
                        "deck_id": deck_id,
                        "filename": result.get("filename", f"deck_{deck_id}"),
                        "company_name": None,
                        "error": company_name or "Company name extraction failed"
                    })
                    continue
                
                successful_extractions += 1
                company_name_results.append({
                    "deck_id": deck_id,
                    "filename": result.get("filename", f"deck_{deck_id}"),
                    "company_name": company_name.strip(),
                    "error": None
                })
                
                # Update the PitchDeck record with extracted company name
                db.execute(text(
                    "UPDATE pitch_decks SET ai_extracted_startup_name = :company_name WHERE id = :deck_id"
                ), {
                    "company_name": company_name.strip(),
                    "deck_id": deck_id
                })
        else:
            logger.error(f"GPU company name extraction failed: {gpu_result.get('error', 'Unknown error')}")
            # Create error results for all decks
            for deck_id in deck_ids:
                company_name_results.append({
                    "deck_id": deck_id,
                    "filename": f"deck_{deck_id}",
                    "company_name": None,
                    "error": f"GPU processing failed: {gpu_result.get('error', 'Unknown error')}"
                })
        
        # Create statistics
        statistics = {
            "total_decks": len(company_name_results),
            "successful_extractions": successful_extractions,
            "failed_extractions": len(company_name_results) - successful_extractions,
            "success_rate": successful_extractions / len(company_name_results) if company_name_results else 0
        }
        
        # Store company name extraction results in the experiment
        company_name_data = {
            "company_name_results": company_name_results,
            "statistics": statistics,
            "model_used": experiment[3],  # text_model_used
            "prompt_used": startup_name_prompt,
            "extracted_at": datetime.utcnow().isoformat()
        }
        
        # Update experiment with company name extraction results
        db.execute(text("""
            UPDATE extraction_experiments 
            SET company_name_results_json = :company_name_results,
                company_name_completed_at = CURRENT_TIMESTAMP
            WHERE id = :experiment_id
        """), {
            "experiment_id": request.experiment_id,
            "company_name_results": json.dumps(company_name_data)
        })
        
        db.commit()
        
        logger.info(f"Company name extraction completed for experiment {request.experiment_id}: {successful_extractions}/{len(company_name_results)} successful")
        
        # Update progress tracker - company name extraction completed
        progress_tracker["step3"]["current_deck"] = "Company name extraction completed"
        progress_tracker["step3"]["progress"] = 3
        
        return {
            "message": "Company name extraction completed successfully",
            "experiment_id": request.experiment_id,
            "company_name_results": company_name_results,
            "statistics": statistics
        }
        
    except HTTPException:
        raise
    except Exception as e:
        logger.error(f"Error running company name extraction: {e}")
        raise HTTPException(
            status_code=500,
            detail="Failed to run company name extraction"
        )

@router.post("/extraction-test/run-funding-amount-extraction")
async def enrich_experiment_with_funding_amounts(
    request: FundingAmountExtractionRequest,
    db: Session = Depends(get_db),
    current_user: User = Depends(get_current_user)
):
    """Enrich existing extraction experiment with funding amount extraction"""
    try:
        # Only GPs can run funding amount extraction
        if current_user.role != "gp":
            raise HTTPException(
                status_code=403,
                detail="Only GPs can run funding amount extraction"
            )
        
        # Get the experiment
        experiment = db.execute(text("""
            SELECT id, experiment_name, extraction_type, text_model_used, 
                   extraction_prompt, created_at, results_json, pitch_deck_ids
            FROM extraction_experiments 
            WHERE id = :experiment_id
        """), {"experiment_id": request.experiment_id}).fetchone()
        
        if not experiment:
            raise HTTPException(
                status_code=404,
                detail="Experiment not found"
            )
        
        # Parse existing results
        results_data = json.loads(experiment[6]) if experiment[6] else {}
        results = results_data.get("results", [])
        
        if not results:
            raise HTTPException(
                status_code=400,
                detail="Experiment has no extraction results to extract funding amounts from"
            )
        
        # Get the funding amount extraction prompt from pipeline_prompts
        prompt_result = db.execute(text(
            "SELECT prompt_text FROM pipeline_prompts WHERE stage_name = 'funding_amount_extraction' LIMIT 1"
        )).fetchone()
        
        if not prompt_result:
            raise HTTPException(
                status_code=500,
                detail="funding_amount_extraction prompt not found in pipeline_prompts table. Please add this prompt with stage_name='funding_amount_extraction'."
            )
        
        funding_amount_prompt = prompt_result[0]
        
        # Update progress tracker - start funding amount extraction
        progress_tracker["step3"]["status"] = "processing"
        progress_tracker["step3"]["current_deck"] = "Starting funding amount extraction..."
        progress_tracker["step3"]["progress"] = 3
        progress_tracker["step3"]["total"] = 5
        
        # Use GPU pipeline for funding amount extraction
        from ..services.gpu_http_client import gpu_http_client
        
        # Collect deck IDs for GPU processing
        deck_ids_raw = experiment[7]  # pitch_deck_ids array from PostgreSQL
        # Parse PostgreSQL array format {65,68,61,58,51,71,60,50,62,64} to Python list
        if isinstance(deck_ids_raw, str) and deck_ids_raw.startswith('{') and deck_ids_raw.endswith('}'):
            deck_ids = [int(x.strip()) for x in deck_ids_raw[1:-1].split(',') if x.strip()]
        elif isinstance(deck_ids_raw, list):
            deck_ids = deck_ids_raw  # Already a list
        else:
            deck_ids = []
        
        # Call GPU pipeline for funding amount extraction using the same visual analysis
        gpu_result = await gpu_http_client.run_offering_extraction(
            deck_ids=deck_ids,
            text_model=experiment[3],  # text_model_used
            extraction_prompt=funding_amount_prompt,
            use_cached_visual=True
        )
        
        # Process GPU results
        funding_amount_results = []
        successful_extractions = 0
        
        if gpu_result.get("success"):
            logger.info("GPU funding amount extraction completed successfully")
            extraction_results = gpu_result.get("extraction_results", [])
            
            for result in extraction_results:
                deck_id = result.get("deck_id")
                funding_amount = result.get("offering_extraction", "")  # GPU returns this field
                
                # Skip if extraction failed
                if not funding_amount or funding_amount.startswith("Error:"):
                    funding_amount_results.append({
                        "deck_id": deck_id,
                        "filename": result.get("filename", f"deck_{deck_id}"),
                        "funding_amount": None,
                        "error": funding_amount or "Funding amount extraction failed"
                    })
                    continue
                
                successful_extractions += 1
                funding_amount_results.append({
                    "deck_id": deck_id,
                    "filename": result.get("filename", f"deck_{deck_id}"),
                    "funding_amount": funding_amount.strip(),
                    "error": None
                })
        else:
            logger.error(f"GPU funding amount extraction failed: {gpu_result.get('error', 'Unknown error')}")
            # Create error results for all decks
            for deck_id in deck_ids:
                funding_amount_results.append({
                    "deck_id": deck_id,
                    "filename": f"deck_{deck_id}",
                    "funding_amount": None,
                    "error": f"GPU processing failed: {gpu_result.get('error', 'Unknown error')}"
                })
        
        # Create statistics
        statistics = {
            "total_decks": len(funding_amount_results),
            "successful_extractions": successful_extractions,
            "failed_extractions": len(funding_amount_results) - successful_extractions,
            "success_rate": successful_extractions / len(funding_amount_results) if funding_amount_results else 0
        }
        
        # Store funding amount extraction results in the experiment
        funding_amount_data = {
            "funding_amount_results": funding_amount_results,
            "statistics": statistics,
            "model_used": experiment[3],  # text_model_used
            "prompt_used": funding_amount_prompt,
            "extracted_at": datetime.utcnow().isoformat()
        }
        
        # Update experiment with funding amount extraction results
        db.execute(text("""
            UPDATE extraction_experiments 
            SET funding_amount_results_json = :funding_amount_results,
                funding_amount_completed_at = CURRENT_TIMESTAMP
            WHERE id = :experiment_id
        """), {
            "experiment_id": request.experiment_id,
            "funding_amount_results": json.dumps(funding_amount_data)
        })
        
        db.commit()
        
        logger.info(f"Funding amount extraction completed for experiment {request.experiment_id}: {successful_extractions}/{len(funding_amount_results)} successful")
        
        # Update progress tracker - funding amount extraction completed
        progress_tracker["step3"]["current_deck"] = "Funding amount extraction completed"
        progress_tracker["step3"]["progress"] = 4
        
        return {
            "message": "Funding amount extraction completed successfully",
            "experiment_id": request.experiment_id,
            "funding_amount_results": funding_amount_results,
            "statistics": statistics
        }
        
    except HTTPException:
        raise
    except Exception as e:
        logger.error(f"Error running funding amount extraction: {e}")
        raise HTTPException(
            status_code=500,
            detail="Failed to run funding amount extraction"
        )

@router.post("/extraction-test/run-deck-date-extraction")
async def enrich_experiment_with_deck_dates(
    request: DeckDateExtractionRequest,
    db: Session = Depends(get_db),
    current_user: User = Depends(get_current_user)
):
    """Enrich existing extraction experiment with deck date extraction"""
    try:
        # Only GPs can run deck date extraction
        if current_user.role != "gp":
            raise HTTPException(
                status_code=403,
                detail="Only GPs can run deck date extraction"
            )
        
        # Get the experiment
        experiment = db.execute(text("""
            SELECT id, experiment_name, extraction_type, text_model_used, 
                   extraction_prompt, created_at, results_json, pitch_deck_ids
            FROM extraction_experiments 
            WHERE id = :experiment_id
        """), {"experiment_id": request.experiment_id}).fetchone()
        
        if not experiment:
            raise HTTPException(
                status_code=404,
                detail="Experiment not found"
            )
        
        # Parse existing results
        results_data = json.loads(experiment[6]) if experiment[6] else {}
        results = results_data.get("results", [])
        
        if not results:
            raise HTTPException(
                status_code=400,
                detail="Experiment has no extraction results to extract deck dates from"
            )
        
        # Get the deck date extraction prompt from pipeline_prompts
        prompt_result = db.execute(text(
            "SELECT prompt_text FROM pipeline_prompts WHERE stage_name = 'deck_date_extraction' LIMIT 1"
        )).fetchone()
        
        if not prompt_result:
            raise HTTPException(
                status_code=500,
                detail="deck_date_extraction prompt not found in pipeline_prompts table. Please add this prompt with stage_name='deck_date_extraction'."
            )
        
        deck_date_prompt = prompt_result[0]
        
        # Update progress tracker - start deck date extraction
        progress_tracker["step3"]["status"] = "processing"
        progress_tracker["step3"]["current_deck"] = "Starting deck date extraction..."
        progress_tracker["step3"]["progress"] = 4
        progress_tracker["step3"]["total"] = 5
        
        # Use GPU pipeline for deck date extraction
        from ..services.gpu_http_client import gpu_http_client
        
        # Collect deck IDs for GPU processing
        deck_ids_raw = experiment[7]  # pitch_deck_ids array from PostgreSQL
        # Parse PostgreSQL array format {65,68,61,58,51,71,60,50,62,64} to Python list
        if isinstance(deck_ids_raw, str) and deck_ids_raw.startswith('{') and deck_ids_raw.endswith('}'):
            deck_ids = [int(x.strip()) for x in deck_ids_raw[1:-1].split(',') if x.strip()]
        elif isinstance(deck_ids_raw, list):
            deck_ids = deck_ids_raw  # Already a list
        else:
            deck_ids = []
        
        # Call GPU pipeline for deck date extraction using the same visual analysis
        gpu_result = await gpu_http_client.run_offering_extraction(
            deck_ids=deck_ids,
            text_model=experiment[3],  # text_model_used
            extraction_prompt=deck_date_prompt,
            use_cached_visual=True
        )
        
        # Process GPU results
        deck_date_results = []
        successful_extractions = 0
        
        if gpu_result.get("success"):
            logger.info("GPU deck date extraction completed successfully")
            extraction_results = gpu_result.get("extraction_results", [])
            
            for result in extraction_results:
                deck_id = result.get("deck_id")
                deck_date = result.get("offering_extraction", "")  # GPU returns this field
                
                # Skip if extraction failed
                if not deck_date or deck_date.startswith("Error:"):
                    deck_date_results.append({
                        "deck_id": deck_id,
                        "filename": result.get("filename", f"deck_{deck_id}"),
                        "deck_date": None,
                        "error": deck_date or "Deck date extraction failed"
                    })
                    continue
                
                successful_extractions += 1
                deck_date_results.append({
                    "deck_id": deck_id,
                    "filename": result.get("filename", f"deck_{deck_id}"),
                    "deck_date": deck_date.strip(),
                    "error": None
                })
        else:
            logger.error(f"GPU deck date extraction failed: {gpu_result.get('error', 'Unknown error')}")
            # Create error results for all decks
            for deck_id in deck_ids:
                deck_date_results.append({
                    "deck_id": deck_id,
                    "filename": f"deck_{deck_id}",
                    "deck_date": None,
                    "error": f"GPU processing failed: {gpu_result.get('error', 'Unknown error')}"
                })
        
        # Create statistics
        statistics = {
            "total_decks": len(deck_date_results),
            "successful_extractions": successful_extractions,
            "failed_extractions": len(deck_date_results) - successful_extractions,
            "success_rate": successful_extractions / len(deck_date_results) if deck_date_results else 0
        }
        
        # Store deck date extraction results in the experiment
        deck_date_data = {
            "deck_date_results": deck_date_results,
            "statistics": statistics,
            "model_used": experiment[3],  # text_model_used
            "prompt_used": deck_date_prompt,
            "extracted_at": datetime.utcnow().isoformat()
        }
        
        # Update experiment with deck date extraction results
        db.execute(text("""
            UPDATE extraction_experiments 
            SET deck_date_results_json = :deck_date_results,
                deck_date_completed_at = CURRENT_TIMESTAMP
            WHERE id = :experiment_id
        """), {
            "experiment_id": request.experiment_id,
            "deck_date_results": json.dumps(deck_date_data)
        })
        
        db.commit()
        
        logger.info(f"Deck date extraction completed for experiment {request.experiment_id}: {successful_extractions}/{len(deck_date_results)} successful")
        
        # Update progress tracker - all extractions completed
        import time
        completion_time = time.time()
        progress_tracker["step3"]["status"] = "completed"
        progress_tracker["step3"]["current_deck"] = "All obligatory extractions completed"
        progress_tracker["step3"]["progress"] = 5
        progress_tracker["step3"]["completion_time"] = completion_time
        
        return {
            "message": "Deck date extraction completed successfully",
            "experiment_id": request.experiment_id,
            "deck_date_results": deck_date_results,
            "statistics": statistics
        }
        
    except HTTPException:
        raise
    except Exception as e:
        logger.error(f"Error running deck date extraction: {e}")
        raise HTTPException(
            status_code=500,
            detail="Failed to run deck date extraction"
        )

@router.post("/extraction-test/run-template-processing")
async def run_template_processing_batch(
    request: TemplateProcessingRequest,
    db: Session = Depends(get_db),
    current_user: User = Depends(get_current_user)
):
    """Process decks from current sample through template analysis pipeline with thumbnail generation"""
    try:
        # Only GPs can run template processing
        if current_user.role != "gp":
            raise HTTPException(
                status_code=403,
                detail="Only GPs can run template processing"
            )
        
        # Use deck IDs directly from the request (current sample)
        deck_ids = request.deck_ids
        
        if not deck_ids:
            raise HTTPException(
                status_code=400,
                detail="No deck IDs provided"
            )
        
        # Validate deck IDs exist and are dojo files
        decks = db.query(PitchDeck).filter(
            PitchDeck.id.in_(deck_ids),
            PitchDeck.data_source == "dojo"
        ).all()
        
        if len(decks) != len(deck_ids):
            raise HTTPException(
                status_code=400,
                detail="Some deck IDs not found or not dojo files"
            )
        
        # Check if companies have been added to the database
        # Template processing results won't show in gallery without proper company entries
        decks_without_companies = [deck.id for deck in decks if not deck.company_id]
        
        if decks_without_companies:
            raise HTTPException(
                status_code=400,
                detail=f"Template processing requires companies to be added first. "
                       f"Please use 'Add Dojo Companies' to add these decks to the database before running template processing. "
                       f"Decks without companies: {decks_without_companies}"
            )
        
        # Get template information if specified
        template_info = None
        if request.template_id:
            template_result = db.execute(text("""
                SELECT id, name, description FROM analysis_templates 
                WHERE id = :template_id AND is_active = true
            """), {"template_id": request.template_id}).fetchone()
            
            if not template_result:
                raise HTTPException(
                    status_code=404,
                    detail="Template not found"
                )
            
            template_info = {
                "id": template_result[0],
                "name": template_result[1],
                "prompt": template_result[2]  # Using description as prompt for now
            }
        else:
            # Use default template if none specified
            default_template = db.execute(text("""
                SELECT id, name, description FROM analysis_templates 
                WHERE is_default = true AND is_active = true
                LIMIT 1
            """)).fetchone()
            
            if default_template:
                template_info = {
                    "id": default_template[0],
                    "name": default_template[1],
                    "prompt": default_template[2]  # Using description as prompt for now
                }
        
        # Calculate total progress steps (decks × chapters)
        # Get template info to determine number of chapters
        total_chapters = 7  # Default assumption for standard template
        if template_info and template_info.get("id"):
            try:
                chapter_count_query = text("""
                    SELECT COUNT(*) FROM template_chapters 
                    WHERE template_id = :template_id
                """)
                chapter_result = db.execute(chapter_count_query, {"template_id": template_info["id"]}).fetchone()
                if chapter_result:
                    total_chapters = chapter_result[0]
                    logger.info(f"Template {template_info['id']} has {total_chapters} chapters")
            except Exception as e:
                logger.warning(f"Could not get chapter count, using default: {e}")
        
        # Update progress tracker - start step 4 processing
        progress_tracker["step4"]["status"] = "processing"
        progress_tracker["step4"]["current_deck"] = decks[0].file_name if decks else ""
        progress_tracker["step4"]["progress"] = 0
        progress_tracker["step4"]["total"] = len(decks) * total_chapters
        
        # Use GPU pipeline for template processing
        from ..services.gpu_http_client import gpu_http_client
        
        # Call NEW template-only GPU endpoint (no re-analysis, uses cached data)
        gpu_result = await gpu_http_client.run_template_processing_only(
            deck_ids=deck_ids,
            template_id=request.template_id if request.template_id else (template_info["id"] if template_info else None),
            text_model=request.text_model,
            generate_thumbnails=request.generate_thumbnails
        )
        
        # Process GPU results
        template_processing_results = []
        successful_processing = 0
        thumbnail_generation_success = 0
        
        if gpu_result.get("success"):
            logger.info("GPU template processing completed successfully")
            # New endpoint returns results differently
            processing_results = gpu_result.get("results", [])
            
            for result in processing_results:
                deck_id = result.get("deck_id")
                template_analysis = result.get("template_analysis", "")
                thumbnail_info = result.get("thumbnail_info", {})
                
                # Check if processing succeeded
                processing_success = not (template_analysis.startswith("Error:") if template_analysis else True)
                thumbnail_success = thumbnail_info.get("success", False) if request.generate_thumbnails else True
                
                if processing_success:
                    successful_processing += 1
                
                if thumbnail_success:
                    thumbnail_generation_success += 1
                
                # Find corresponding deck info
                deck = next((d for d in decks if d.id == deck_id), None)
                filename = deck.file_name if deck else f"deck_{deck_id}"
                
                template_processing_results.append({
                    "deck_id": deck_id,
                    "filename": filename,
                    "template_analysis": template_analysis,
                    "template_used": template_info["name"] if template_info else "Default",
                    "thumbnail_info": thumbnail_info,
                    "processing_success": processing_success,
                    "thumbnail_success": thumbnail_success,
                    "error": result.get("error")
                })
        else:
            logger.error(f"GPU template processing failed: {gpu_result.get('error', 'Unknown error')}")
            # Create error results for all decks
            for deck_id in deck_ids:
                deck = next((d for d in decks if d.id == deck_id), None)
                filename = deck.file_name if deck else f"deck_{deck_id}"
                
                template_processing_results.append({
                    "deck_id": deck_id,
                    "filename": filename,
                    "template_analysis": None,
                    "template_used": template_info["name"] if template_info else "Default",
                    "thumbnail_info": {"success": False, "error": "GPU processing failed"},
                    "processing_success": False,
                    "thumbnail_success": False,
                    "error": f"GPU processing failed: {gpu_result.get('error', 'Unknown error')}"
                })
        
        # Create statistics
        statistics = {
            "total_decks": len(template_processing_results),
            "successful_template_processing": successful_processing,
            "failed_template_processing": len(template_processing_results) - successful_processing,
            "template_processing_success_rate": successful_processing / len(template_processing_results) if template_processing_results else 0,
            "successful_thumbnail_generation": thumbnail_generation_success,
            "failed_thumbnail_generation": len(template_processing_results) - thumbnail_generation_success,
            "thumbnail_generation_success_rate": thumbnail_generation_success / len(template_processing_results) if template_processing_results else 0,
            "template_used": template_info["name"] if template_info else "Default",
            "thumbnails_requested": request.generate_thumbnails
        }
        
        # Store template processing results in the experiment
        template_processing_data = {
            "template_processing_results": template_processing_results,
            "statistics": statistics,
            "template_used": template_info,
            "thumbnails_generated": request.generate_thumbnails,
            "processed_at": datetime.utcnow().isoformat()
        }
        
        logger.info(f"Template processing completed for current sample: {successful_processing}/{len(template_processing_results)} successful template analyses, {thumbnail_generation_success}/{len(template_processing_results)} successful thumbnail generations")
        
        # Store template processing results in the database for each deck
        for result in template_processing_results:
            deck_id = result["deck_id"]
            
            # Store the template analysis result in the database
            if result.get("template_analysis") and result.get("processing_success"):
                try:
                    # Store the full template analysis in the template_processing_results_json column
                    # Also set results_file_path to indicate results are available
                    db.execute(text("""
                        UPDATE pitch_decks 
                        SET template_processing_results_json = :results_json,
                            results_file_path = :results_marker
                        WHERE id = :deck_id
                    """), {
                        "deck_id": deck_id,
                        "results_json": json.dumps({
                            "template_analysis": result["template_analysis"],
                            "template_used": result["template_used"],
                            "processed_at": datetime.utcnow().isoformat(),
                            "thumbnails": result.get("thumbnail_info", {}).get("thumbnails", [])
                        }),
                        "results_marker": f"template_processed_{deck_id}"
                    })
                    logger.info(f"Stored template processing results for deck {deck_id}")
                except Exception as e:
                    logger.error(f"Failed to store template results for deck {deck_id}: {e}")
            
            # Update the pitch_deck to indicate it has template processing results
            # Use a special marker in results_file_path to indicate template-processed results
            template_results_marker = f"template_processed"
            
            try:
                # First check if this is a project_document or pitch_deck
                project_doc_result = db.execute(text("""
                    SELECT pd.id FROM project_documents pd
                    WHERE pd.id = :deck_id AND pd.document_type = 'pitch_deck' AND pd.is_active = TRUE
                """), {"deck_id": deck_id}).fetchone()
                
                if project_doc_result:
                    # This is a project_document - find the corresponding pitch_deck by filename
                    pitch_deck_result = db.execute(text("""
                        SELECT pd.id FROM pitch_decks pd
                        WHERE pd.file_name = :filename AND pd.data_source = 'dojo'
                        ORDER BY pd.created_at DESC LIMIT 1
                    """), {"filename": result["filename"]}).fetchone()
                    
                    if pitch_deck_result:
                        pitch_deck_id = pitch_deck_result[0]
                        # Update pitch_deck to indicate dojo experiment results available
                        db.execute(text("""
                            UPDATE pitch_decks 
                            SET results_file_path = :results_marker, processing_status = 'completed'
                            WHERE id = :pitch_deck_id
                        """), {
                            "results_marker": template_results_marker,
                            "pitch_deck_id": pitch_deck_id
                        })
                        logger.info(f"Marked pitch_deck {pitch_deck_id} as having dojo experiment results")
                else:
                    # This is already a pitch_deck ID, update directly
                    db.execute(text("""
                        UPDATE pitch_decks 
                        SET results_file_path = :results_marker, processing_status = 'completed'
                        WHERE id = :deck_id
                    """), {
                        "results_marker": template_results_marker,
                        "deck_id": deck_id
                    })
                    logger.info(f"Marked pitch_deck {deck_id} as having dojo experiment results")
                
            except Exception as e:
                logger.error(f"Failed to mark deck {deck_id} as having results: {e}")
                continue
        
        # Commit the results markers
        db.commit()
        logger.info(f"Marked {len(template_processing_results)} decks as having dojo experiment results")
        
        # Update progress tracker - step 4 completed successfully
        progress_tracker["step4"]["status"] = "completed"
        progress_tracker["step4"]["current_deck"] = "Template processing completed"
        progress_tracker["step4"]["progress"] = len(decks)
        
        return {
            "message": "Template processing completed successfully",
            "template_processing_results": template_processing_results,
            "statistics": statistics,
            "processed_decks": len(deck_ids)
        }
        
    except HTTPException:
        # Update progress tracker - step 4 error
        progress_tracker["step4"]["status"] = "error"
        progress_tracker["step4"]["current_deck"] = "GPU processing failed"
        progress_tracker["step4"]["progress"] = 0
        raise
    except Exception as e:
        logger.error(f"Error running template processing: {e}")
        # Update progress tracker - step 4 error
        progress_tracker["step4"]["status"] = "error"
        progress_tracker["step4"]["current_deck"] = "Processing error occurred"
        progress_tracker["step4"]["progress"] = 0
        raise HTTPException(
            status_code=500,
            detail="Failed to run template processing"
        )

# ==================== INTERNAL API FOR GPU COMMUNICATION ====================

@router.post("/internal/cache-visual-analysis")
async def cache_visual_analysis_from_gpu(
    request: dict,
    db: Session = Depends(get_db)
):
    """Internal endpoint for GPU to cache visual analysis results immediately"""
    try:
        pitch_deck_id = request.get("pitch_deck_id")
        analysis_result_json = request.get("analysis_result_json")
        vision_model_used = request.get("vision_model_used")
        prompt_used = request.get("prompt_used")
        
        if not pitch_deck_id:
            return {
                "success": False,
                "error": "pitch_deck_id is required"
            }
        
        if not analysis_result_json:
            return {
                "success": False,
                "error": "analysis_result_json is required"
            }
        
        logger.info(f"GPU caching visual analysis for deck {pitch_deck_id}")
        
        # Cache the visual analysis result
        db.execute(text(
            "INSERT INTO visual_analysis_cache (pitch_deck_id, analysis_result_json, vision_model_used, prompt_used) VALUES (:deck_id, :result, :model, :prompt) ON CONFLICT (pitch_deck_id, vision_model_used, prompt_used) DO UPDATE SET analysis_result_json = :result, created_at = CURRENT_TIMESTAMP"
        ), {
            "deck_id": pitch_deck_id,
            "result": analysis_result_json,
            "model": vision_model_used,
            "prompt": prompt_used
        })
        
        db.commit()
        
        logger.info(f"Successfully cached visual analysis for deck {pitch_deck_id}")
        
        return {
            "success": True,
            "message": f"Cached visual analysis for deck {pitch_deck_id}"
        }
        
    except Exception as e:
        logger.error(f"Error caching visual analysis from GPU: {e}")
        return {
            "success": False,
            "error": str(e)
        }

@router.post("/internal/get-cached-visual-analysis")
async def get_cached_visual_analysis_for_gpu(
    request: dict,
    db: Session = Depends(get_db)
):
    """Internal endpoint for GPU to retrieve cached visual analysis"""
    try:
        deck_ids = request.get("deck_ids", [])
        if not deck_ids:
            return {
                "success": False,
                "error": "deck_ids is required"
            }
        
        logger.info(f"GPU requesting cached visual analysis for {len(deck_ids)} decks: {deck_ids}")
        
        cached_analysis = {}
        for deck_id in deck_ids:
            try:
                cache_result = db.execute(text(
                    "SELECT analysis_result_json FROM visual_analysis_cache WHERE pitch_deck_id = :deck_id ORDER BY created_at DESC LIMIT 1"
                ), {"deck_id": deck_id}).fetchone()
                
                if cache_result:
                    cached_analysis[deck_id] = json.loads(cache_result[0])
                    logger.info(f"DEBUG: Found cached visual analysis for deck {deck_id}, keys: {list(cached_analysis[deck_id].keys())}")
                else:
                    logger.warning(f"DEBUG: No cached visual analysis found for deck {deck_id}")
                    
            except Exception as e:
                logger.error(f"Error retrieving cached visual analysis for deck {deck_id}: {e}")
                continue
        
        logger.info(f"Retrieved cached visual analysis for {len(cached_analysis)}/{len(deck_ids)} decks")
        
        return {
            "success": True,
            "cached_analysis": cached_analysis,
            "total_requested": len(deck_ids),
            "total_found": len(cached_analysis)
        }
        
    except Exception as e:
        logger.error(f"Error in get_cached_visual_analysis_for_gpu: {e}")
        return {
            "success": False,
            "error": str(e)
        }

async def process_visual_analysis_batch(deck_ids: List[int], vision_model: str):
    """Background task to process visual analysis for multiple decks individually with real-time progress"""
    import time
    try:
        logger.info(f"Starting individual visual analysis for {len(deck_ids)} decks using GPU pipeline")
        
        # Get fresh database connection for background task
        from ..db.database import get_db
        db = next(get_db())
        
        try:
            # Get analysis prompt from database 
            prompt_result = db.execute(text(
                "SELECT prompt_text FROM pipeline_prompts WHERE stage_name = 'image_analysis' AND is_active = TRUE LIMIT 1"
            )).fetchone()
            
            if prompt_result:
                analysis_prompt = prompt_result[0]
            else:
                # No fallback - fail explicitly
                raise HTTPException(
                    status_code=500,
                    detail="image_analysis prompt not found in pipeline_prompts table. Please add this prompt with stage_name='image_analysis'."
                )
            
            # Initialize progress tracker with timing
            start_time = time.time()
            progress_tracker["step2"]["status"] = "processing"
            progress_tracker["step2"]["current_deck"] = "Starting visual analysis..."
            progress_tracker["step2"]["progress"] = 0
            progress_tracker["step2"]["total"] = len(deck_ids)
            progress_tracker["step2"]["start_time"] = start_time
            progress_tracker["step2"]["completion_time"] = None
            progress_tracker["step2"]["processing_times"] = []
            progress_tracker["step2"]["current_deck_start_time"] = None
            
            # Get deck information and file paths
            decks = db.query(PitchDeck).filter(PitchDeck.id.in_(deck_ids)).all()
            if not decks:
                logger.error("No decks found for visual analysis batch")
                progress_tracker["step2"]["status"] = "error"
                return
            
            # Create deck mapping
            deck_id_to_deck = {deck.id: deck for deck in decks}
            
            # Import GPU HTTP client
            from ..services.gpu_http_client import gpu_http_client
            
            # Process each deck individually with real-time progress updates
            successful_count = 0
            for i, deck_id in enumerate(deck_ids):
                deck = deck_id_to_deck.get(deck_id)
                if not deck:
                    logger.warning(f"Deck {deck_id} not found in database")
                    continue
                
                deck_name = deck.file_name or f"deck_{deck.id}.pdf"
                deck_start_time = time.time()
                
                # Update progress tracker - currently processing this deck
                progress_tracker["step2"]["current_deck"] = deck_name
                progress_tracker["step2"]["progress"] = i
                progress_tracker["step2"]["current_deck_start_time"] = deck_start_time
                
                logger.info(f"Processing deck {i+1}/{len(deck_ids)}: {deck_name}")
                
                try:
                    # Process single deck
                    result = await gpu_http_client.run_visual_analysis_single_deck(
                        deck_id=deck_id,
                        vision_model=vision_model,
                        analysis_prompt=analysis_prompt,
                        file_path=deck.file_path
                    )
                    
                    deck_end_time = time.time()
                    deck_processing_time = deck_end_time - deck_start_time
                    progress_tracker["step2"]["processing_times"].append(deck_processing_time)
                    
                    if result.get("success"):
                        # Cache the result
                        deck_result = result.get("result", {})
                        if deck_result:
                            db.execute(text(
                                "INSERT INTO visual_analysis_cache (pitch_deck_id, analysis_result_json, vision_model_used, prompt_used) VALUES (:deck_id, :result, :model, :prompt) ON CONFLICT (pitch_deck_id, vision_model_used, prompt_used) DO UPDATE SET analysis_result_json = :result, created_at = CURRENT_TIMESTAMP"
                            ), {
                                "deck_id": deck_id,
                                "result": json.dumps(deck_result),
                                "model": vision_model,
                                "prompt": analysis_prompt
                            })
                            db.commit()
                            successful_count += 1
                            logger.info(f"Successfully processed and cached deck {deck_name} in {deck_processing_time:.1f}s")
                        else:
                            logger.warning(f"No result returned for deck {deck_name}")
                    else:
                        logger.error(f"GPU processing failed for deck {deck_name}: {result.get('error')}")
                        
                except Exception as e:
                    logger.error(f"Error processing deck {deck_name}: {e}")
                    deck_end_time = time.time()
                    deck_processing_time = deck_end_time - deck_start_time
                    progress_tracker["step2"]["processing_times"].append(deck_processing_time)
                
                # Update progress after each deck
                progress_tracker["step2"]["progress"] = i + 1
            
            # Complete processing
            completion_time = time.time()
            total_time = completion_time - start_time
            progress_tracker["step2"]["completion_time"] = completion_time
            progress_tracker["step2"]["status"] = "completed"
            progress_tracker["step2"]["current_deck"] = f"Completed: {successful_count}/{len(deck_ids)} decks processed"
            
            logger.info(f"Visual analysis completed: {successful_count}/{len(deck_ids)} decks processed in {total_time:.1f}s")
        
        finally:
            # Close the database connection
            db.close()
        
    except Exception as e:
        logger.error(f"Error in visual analysis processing: {e}")
        # Update progress tracker - error
        progress_tracker["step2"]["status"] = "error"
        progress_tracker["step2"]["current_deck"] = "Processing error occurred"
        if progress_tracker["step2"]["start_time"]:
            progress_tracker["step2"]["completion_time"] = time.time()
@router.post("/template-progress-callback")
async def template_progress_callback(
    request: Dict[str, Any],
    db: Session = Depends(get_db)
):
    """Receive progress updates from GPU for template processing with progressive results storage"""
    try:
        deck_id = request.get("deck_id")
        chapter_name = request.get("chapter_name")
        status = request.get("status", "processing")
<<<<<<< HEAD
        chapter_results = request.get("chapter_results")  # New: chapter analysis data
=======
        chapter_results = request.get("chapter_results")
>>>>>>> 694b64c1
        
        if deck_id and chapter_name:
            # Get deck filename for display
            try:
                deck_info = db.execute(text(
                    "SELECT file_name FROM pitch_decks WHERE id = :deck_id"
                ), {"deck_id": deck_id}).fetchone()
                
                deck_filename = deck_info[0] if deck_info else f"Deck {deck_id}"
                
                # Update progress tracker with current deck and chapter
                progress_tracker["step4"]["current_deck"] = deck_filename
                progress_tracker["step4"]["current_chapter"] = chapter_name
                
                # Store chapter results progressively when completed
                if status == "completed" and chapter_results:
                    # Get existing template processing results
                    existing_results = db.execute(text(
                        "SELECT template_processing_results_json FROM pitch_decks WHERE id = :deck_id"
                    ), {"deck_id": deck_id}).fetchone()
                    
                    if existing_results and existing_results[0]:
                        # Parse existing results
                        import json
                        try:
                            current_results = json.loads(existing_results[0])
                        except (json.JSONDecodeError, TypeError):
                            current_results = {"chapters": {}, "status": "in_progress"}
                    else:
                        # Initialize new results structure
                        current_results = {"chapters": {}, "status": "in_progress"}
                    
                    # Add this chapter's results
                    current_results["chapters"][chapter_name] = chapter_results
                    current_results["last_updated"] = time.time()
                    
                    # Update database with progressive results
                    db.execute(text(
                        "UPDATE pitch_decks SET template_processing_results_json = :results WHERE id = :deck_id"
                    ), {
                        "deck_id": deck_id,
                        "results": json.dumps(current_results)
                    })
                    db.commit()
                    
                    logger.info(f"Progressive storage - Deck {deck_filename}: Stored chapter '{chapter_name}' results")
                
                # Increment progress on chapter completion
                if status == "completed":
                    progress_tracker["step4"]["progress"] += 1
                    logger.info(f"Template progress update - Deck {deck_filename}: Completed chapter '{chapter_name}' ({progress_tracker['step4']['progress']}/{progress_tracker['step4']['total']})")
                    
                    # Progressive delivery: Store chapter results if provided
                    if chapter_results:
                        try:
                            # Store chapter results in extraction_experiments table
                            from ..services.gpu_http_client import gpu_http_client
                            
                            # Get the current active experiment
                            latest_experiment = db.execute(text(
                                "SELECT id, template_processing_results_json FROM extraction_experiments ORDER BY created_at DESC LIMIT 1"
                            )).fetchone()
                            
                            if latest_experiment:
                                experiment_id = latest_experiment[0]
                                existing_results = json.loads(latest_experiment[1]) if latest_experiment[1] else {}
                                
                                # Add chapter results to deck
                                if "results" not in existing_results:
                                    existing_results["results"] = []
                                
                                # Find or create deck entry
                                deck_entry = None
                                for result in existing_results["results"]:
                                    if result.get("deck_id") == deck_id:
                                        deck_entry = result
                                        break
                                
                                if not deck_entry:
                                    deck_entry = {"deck_id": deck_id, "chapters": {}}
                                    existing_results["results"].append(deck_entry)
                                
                                if "chapters" not in deck_entry:
                                    deck_entry["chapters"] = {}
                                
                                # Store chapter results
                                deck_entry["chapters"][chapter_name] = chapter_results
                                
                                # Update database
                                db.execute(text(
                                    "UPDATE extraction_experiments SET template_processing_results_json = :results WHERE id = :experiment_id"
                                ), {"results": json.dumps(existing_results), "experiment_id": experiment_id})
                                db.commit()
                                
                                logger.info(f"Progressive storage - Deck {deck_id}: Stored chapter '{chapter_name}' results")
                            else:
                                logger.warning("No active experiment found for progressive delivery")
                                
                        except Exception as e:
                            logger.warning(f"Failed to store progressive chapter results: {e}")
                else:
                    logger.info(f"Template progress update - Deck {deck_filename}: Processing chapter '{chapter_name}'")
                
            except Exception as e:
                logger.warning(f"Could not process deck {deck_id}: {e}")
                progress_tracker["step4"]["current_deck"] = f"Processing deck {deck_id}"
                progress_tracker["step4"]["current_chapter"] = chapter_name
                
                # Increment progress on chapter completion (fallback path)
                if status == "completed":
                    progress_tracker["step4"]["progress"] += 1
        
        # Handle final completion callback (when all decks/chapters done)
        if request.get("final_completion") and request.get("all_results"):
            try:
                all_results = request.get("all_results")
                # Store final consolidated results for any decks that need it
                for deck_result in all_results:
                    deck_id = deck_result.get("deck_id")
                    final_results = deck_result.get("results")
                    
                    if deck_id and final_results:
                        # Mark as completed and store final results
                        final_results["status"] = "completed"
                        final_results["completed_at"] = time.time()
                        
                        db.execute(text(
                            "UPDATE pitch_decks SET template_processing_results_json = :results, template_processing_completed_at = CURRENT_TIMESTAMP WHERE id = :deck_id"
                        ), {
                            "deck_id": deck_id,
                            "results": json.dumps(final_results)
                        })
                
                db.commit()
                logger.info("Final completion - All deck results consolidated and marked complete")
                
            except Exception as e:
                logger.error(f"Error in final completion processing: {e}")
        
        return {"success": True}
    except Exception as e:
        logger.error(f"Error in template progress callback: {e}")
        return {"success": False, "error": str(e)}<|MERGE_RESOLUTION|>--- conflicted
+++ resolved
@@ -2884,16 +2884,12 @@
     request: Dict[str, Any],
     db: Session = Depends(get_db)
 ):
-    """Receive progress updates from GPU for template processing with progressive results storage"""
+    """Receive progress updates from GPU for template processing"""
     try:
         deck_id = request.get("deck_id")
         chapter_name = request.get("chapter_name")
         status = request.get("status", "processing")
-<<<<<<< HEAD
-        chapter_results = request.get("chapter_results")  # New: chapter analysis data
-=======
         chapter_results = request.get("chapter_results")
->>>>>>> 694b64c1
         
         if deck_id and chapter_name:
             # Get deck filename for display
@@ -2907,39 +2903,6 @@
                 # Update progress tracker with current deck and chapter
                 progress_tracker["step4"]["current_deck"] = deck_filename
                 progress_tracker["step4"]["current_chapter"] = chapter_name
-                
-                # Store chapter results progressively when completed
-                if status == "completed" and chapter_results:
-                    # Get existing template processing results
-                    existing_results = db.execute(text(
-                        "SELECT template_processing_results_json FROM pitch_decks WHERE id = :deck_id"
-                    ), {"deck_id": deck_id}).fetchone()
-                    
-                    if existing_results and existing_results[0]:
-                        # Parse existing results
-                        import json
-                        try:
-                            current_results = json.loads(existing_results[0])
-                        except (json.JSONDecodeError, TypeError):
-                            current_results = {"chapters": {}, "status": "in_progress"}
-                    else:
-                        # Initialize new results structure
-                        current_results = {"chapters": {}, "status": "in_progress"}
-                    
-                    # Add this chapter's results
-                    current_results["chapters"][chapter_name] = chapter_results
-                    current_results["last_updated"] = time.time()
-                    
-                    # Update database with progressive results
-                    db.execute(text(
-                        "UPDATE pitch_decks SET template_processing_results_json = :results WHERE id = :deck_id"
-                    ), {
-                        "deck_id": deck_id,
-                        "results": json.dumps(current_results)
-                    })
-                    db.commit()
-                    
-                    logger.info(f"Progressive storage - Deck {deck_filename}: Stored chapter '{chapter_name}' results")
                 
                 # Increment progress on chapter completion
                 if status == "completed":
@@ -2998,40 +2961,13 @@
                     logger.info(f"Template progress update - Deck {deck_filename}: Processing chapter '{chapter_name}'")
                 
             except Exception as e:
-                logger.warning(f"Could not process deck {deck_id}: {e}")
+                logger.warning(f"Could not get deck filename for {deck_id}: {e}")
                 progress_tracker["step4"]["current_deck"] = f"Processing deck {deck_id}"
                 progress_tracker["step4"]["current_chapter"] = chapter_name
                 
                 # Increment progress on chapter completion (fallback path)
                 if status == "completed":
                     progress_tracker["step4"]["progress"] += 1
-        
-        # Handle final completion callback (when all decks/chapters done)
-        if request.get("final_completion") and request.get("all_results"):
-            try:
-                all_results = request.get("all_results")
-                # Store final consolidated results for any decks that need it
-                for deck_result in all_results:
-                    deck_id = deck_result.get("deck_id")
-                    final_results = deck_result.get("results")
-                    
-                    if deck_id and final_results:
-                        # Mark as completed and store final results
-                        final_results["status"] = "completed"
-                        final_results["completed_at"] = time.time()
-                        
-                        db.execute(text(
-                            "UPDATE pitch_decks SET template_processing_results_json = :results, template_processing_completed_at = CURRENT_TIMESTAMP WHERE id = :deck_id"
-                        ), {
-                            "deck_id": deck_id,
-                            "results": json.dumps(final_results)
-                        })
-                
-                db.commit()
-                logger.info("Final completion - All deck results consolidated and marked complete")
-                
-            except Exception as e:
-                logger.error(f"Error in final completion processing: {e}")
         
         return {"success": True}
     except Exception as e:
