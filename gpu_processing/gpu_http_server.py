#!/usr/bin/env python3
"""
GPU HTTP Server for Model Management and PDF Processing

This server runs on the GPU instance and provides HTTP endpoints
for model management operations and PDF processing, replacing the NFS-based communication.
"""

import logging
import ollama
import os
import json
import asyncio
import requests
from flask import Flask, request, jsonify
from datetime import datetime
from typing import Dict, Any, List
from pathlib import Path

# Import PDF processing components
from main import PDFProcessor
from config.processing_config import config

# Configure logging to write to shared filesystem - NO FALLBACKS!
import os
shared_filesystem_path = os.getenv('SHARED_FILESYSTEM_MOUNT_PATH')
if not shared_filesystem_path:
    raise ValueError("SHARED_FILESYSTEM_MOUNT_PATH environment variable is required but not set!")

log_file_path = os.path.join(shared_filesystem_path, 'logs', 'gpu_processing.log')

# Ensure logs directory exists
os.makedirs(os.path.dirname(log_file_path), exist_ok=True)

# Configure logging with both file and console output
logging.basicConfig(
    level=logging.INFO,
    format='%(asctime)s - %(name)s - %(levelname)s - %(message)s',
    handlers=[
        logging.FileHandler(log_file_path),
        logging.StreamHandler()  # Keep console output too
    ]
)
logger = logging.getLogger(__name__)

# Log the file location for debugging
logger.info(f"GPU processing logs will be written to: {log_file_path}")

app = Flask(__name__)

class GPUHTTPServer:
    """HTTP server for GPU model management and PDF processing"""
    
    def __init__(self):
        self.app = app
        # Get backend URL from environment variables
        environment = os.getenv('ENVIRONMENT', 'development').lower()
        if environment == 'production':
            self.backend_url = os.getenv('BACKEND_PRODUCTION', 'http://65.108.32.168:8000')
        else:
            self.backend_url = os.getenv('BACKEND_DEVELOPMENT', 'http://65.108.32.143:8000')
        
        logger.info(f"Initialized GPUHTTPServer with backend URL: {self.backend_url}")
        self.pdf_processor = PDFProcessor(mount_path=config.mount_path, backend_url=self.backend_url)
        self.setup_routes()
    
    def setup_routes(self):
        """Setup HTTP routes"""
        
        @self.app.route('/api/health', methods=['GET'])
        def health_check():
            """Health check endpoint"""
            try:
                # Test if Ollama is accessible
                ollama.list()
                return jsonify({
                    "status": "healthy",
                    "timestamp": datetime.now().isoformat(),
                    "ollama_available": True
                })
            except Exception as e:
                logger.error(f"Health check failed: {e}")
                return jsonify({
                    "status": "unhealthy",
                    "timestamp": datetime.now().isoformat(),
                    "ollama_available": False,
                    "error": str(e)
                }), 503
        
        @self.app.route('/api/models', methods=['GET'])
        def list_models():
            """List installed models"""
            try:
                logger.info("Listing models via HTTP API")
                models_response = ollama.list()
                
                models = []
                for model in models_response.get('models', []):
                    # Handle both dict and Model object formats
                    if hasattr(model, 'model'):
                        # Model object format (newer Ollama versions)
                        model_name = str(model.model)
                        model_size = int(model.size)
                        model_digest = str(model.digest)
                        modified_at = model.modified_at.isoformat() if hasattr(model.modified_at, 'isoformat') else str(model.modified_at)
                    else:
                        # Dict format (older versions)
                        model_name = str(model.get('name', '') or model.get('model', ''))
                        model_size = int(model.get('size', 0))
                        model_digest = str(model.get('digest', ''))
                        modified_at = model.get('modified_at', '')
                        if hasattr(modified_at, 'isoformat'):
                            modified_at = modified_at.isoformat()
                        elif modified_at is None:
                            modified_at = ''
                        else:
                            modified_at = str(modified_at)
                    
                    models.append({
                        "name": model_name,
                        "size": model_size,
                        "modified_at": modified_at,
                        "digest": model_digest
                    })
                
                response = {
                    "success": True,
                    "models": models,
                    "timestamp": datetime.now().isoformat()
                }
                logger.info(f"Successfully listed {len(models)} models")
                return jsonify(response)
                
            except Exception as e:
                logger.error(f"Error listing models: {e}")
                return jsonify({
                    "success": False,
                    "error": str(e),
                    "timestamp": datetime.now().isoformat()
                }), 500
        
        @self.app.route('/api/models/<model_name>', methods=['POST'])
        def pull_model(model_name: str):
            """Pull a model"""
            try:
                if not model_name:
                    return jsonify({
                        "success": False,
                        "error": "Model name is required",
                        "timestamp": datetime.now().isoformat()
                    }), 400
                
                logger.info(f"Starting pull for model: {model_name}")
                
                # Use ollama.pull() to download the model
                # This is a blocking operation that may take time
                def pull_sync():
                    try:
                        for response in ollama.pull(model_name, stream=True):
                            if 'status' in response:
                                logger.info(f"Pull progress: {response['status']}")
                        return True
                    except Exception as e:
                        logger.error(f"Error during pull: {e}")
                        return False
                
                # For now, run synchronously (could be made async later)
                success = pull_sync()
                
                if success:
                    logger.info(f"Successfully pulled model: {model_name}")
                    return jsonify({
                        "success": True,
                        "message": f"Successfully pulled model {model_name}",
                        "timestamp": datetime.now().isoformat()
                    })
                else:
                    logger.error(f"Failed to pull model: {model_name}")
                    return jsonify({
                        "success": False,
                        "error": f"Failed to pull model {model_name}",
                        "timestamp": datetime.now().isoformat()
                    }), 500
                    
            except Exception as e:
                logger.error(f"Error pulling model {model_name}: {e}")
                return jsonify({
                    "success": False,
                    "error": str(e),
                    "timestamp": datetime.now().isoformat()
                }), 500
        
        @self.app.route('/api/models/<model_name>', methods=['DELETE'])
        def delete_model(model_name: str):
            """Delete a model"""
            try:
                if not model_name:
                    return jsonify({
                        "success": False,
                        "error": "Model name is required",
                        "timestamp": datetime.now().isoformat()
                    }), 400
                
                logger.info(f"Deleting model: {model_name}")
                
                # Use ollama.delete() to remove the model
                ollama.delete(model_name)
                
                logger.info(f"Successfully deleted model: {model_name}")
                return jsonify({
                    "success": True,
                    "message": f"Successfully deleted model {model_name}",
                    "timestamp": datetime.now().isoformat()
                })
                
            except Exception as e:
                logger.error(f"Error deleting model {model_name}: {e}")
                return jsonify({
                    "success": False,
                    "error": str(e),
                    "timestamp": datetime.now().isoformat()
                }), 500
        
        @self.app.route('/api/process-pdf', methods=['POST'])
        def process_pdf():
            """Process a PDF file and generate AI review"""
            try:
                # Get request data
                data = request.get_json()
                if not data:
                    return jsonify({
                        "success": False,
                        "error": "No JSON data provided",
                        "timestamp": datetime.now().isoformat()
                    }), 400
                
                # Extract required fields
                file_path = data.get('file_path')
                pitch_deck_id = data.get('pitch_deck_id')
                company_id = data.get('company_id')
                
                if not file_path:
                    return jsonify({
                        "success": False,
                        "error": "file_path is required",
                        "timestamp": datetime.now().isoformat()
                    }), 400
                
                if not pitch_deck_id:
                    return jsonify({
                        "success": False,
                        "error": "pitch_deck_id is required",
                        "timestamp": datetime.now().isoformat()
                    }), 400
                
                if not company_id:
                    return jsonify({
                        "success": False,
                        "error": "company_id is required",
                        "timestamp": datetime.now().isoformat()
                    }), 400
                
                logger.info(f"Processing PDF: {file_path} for pitch deck {pitch_deck_id}")
                
                # Process the PDF using the existing PDFProcessor
                results = self.pdf_processor.process_pdf(file_path, company_id)
                
                # Save results to shared filesystem (using backend-expected naming pattern)
                import time
                timestamp = int(time.time())
                results_filename = f"job_{pitch_deck_id}_{timestamp}_results.json"
                results_path = config.results_path / results_filename
                
                # Ensure results directory exists
                os.makedirs(config.results_path, exist_ok=True)
                
                # Write results to file
                with open(str(results_path), 'w') as f:
                    json.dump(results, f, indent=2)
                
                logger.info(f"PDF processing completed successfully. Results saved to: {results_path}")
                
                # Update database with results file path
                self._update_database_with_results(pitch_deck_id, results_filename)
                
                return jsonify({
                    "success": True,
                    "message": f"Successfully processed PDF {file_path}",
                    "results_file": results_filename,
                    "results_path": str(results_path),
                    "timestamp": datetime.now().isoformat()
                })
                
            except FileNotFoundError as e:
                logger.error(f"PDF file not found: {e}")
                return jsonify({
                    "success": False,
                    "error": f"PDF file not found: {str(e)}",
                    "timestamp": datetime.now().isoformat()
                }), 404
                
            except Exception as e:
                logger.error(f"Error processing PDF: {e}")
                return jsonify({
                    "success": False,
                    "error": f"Error processing PDF: {str(e)}",
                    "timestamp": datetime.now().isoformat()
                }), 500
        
        @self.app.route('/api/run-template-processing-only', methods=['POST'])
        def run_template_processing_only():
            """Run template processing using cached visual analysis and extraction results"""
            try:
                data = request.get_json()
                if not data:
                    return jsonify({
                        "success": False,
                        "error": "No JSON data provided",
                        "timestamp": datetime.now().isoformat()
                    }), 400
                
                deck_ids = data.get('deck_ids', [])
                template_id = data.get('template_id')
                text_model = data.get('text_model')
                generate_thumbnails = data.get('generate_thumbnails', True)
<<<<<<< HEAD
                progress_callback_url = data.get('progress_callback_url')
=======
>>>>>>> 694b64c1
                enable_progressive_delivery = data.get('enable_progressive_delivery', False)
                
                if not deck_ids:
                    return jsonify({
                        "success": False,
                        "error": "deck_ids is required",
                        "timestamp": datetime.now().isoformat()
                    }), 400
                
                if not template_id:
                    return jsonify({
                        "success": False,
                        "error": "template_id is required",
                        "timestamp": datetime.now().isoformat()
                    }), 400
                
                logger.info(f"Starting template-only processing for {len(deck_ids)} decks using template {template_id}")
                if text_model:
                    logger.info(f"Using specified text model: {text_model}")
                else:
                    logger.info("No text model specified, using default")
                
                # Get cached visual analysis for all decks at once
                cached_analysis = self._get_cached_visual_analysis(deck_ids)
                
                # Load template configuration
                from utils.healthcare_template_analyzer import HealthcareTemplateAnalyzer
                
                # Process each deck
                batch_results = []
                
                for deck_id in deck_ids:
                    try:
                        # Check if we have cached visual analysis for this deck
                        if deck_id not in cached_analysis:
                            logger.error(f"No cached visual analysis found for deck {deck_id}")
                            continue
                        
                        deck_visual_data = cached_analysis[deck_id]
                        
                        if not deck_visual_data or 'visual_analysis_results' not in deck_visual_data:
                            logger.error(f"No visual analysis results in cached data for deck {deck_id}")
                            continue
                        
                        # Extract deck name from visual analysis data
                        deck_name = "Unknown"
                        if deck_visual_data['visual_analysis_results']:
                            deck_name = deck_visual_data['visual_analysis_results'][0].get('deck_name', f'deck_{deck_id}')
                        
                        # Get extraction results (offering, name, classification, etc.) from database
                        extraction_data = self._get_extraction_results_for_deck(deck_id)
                        
                        if not extraction_data:
                            logger.warning(f"No extraction results found for deck {deck_id} - proceeding with visual analysis only")
                            extraction_data = {}  # Empty dict to avoid errors
                        
                        # Create analyzer with model overrides if specified
                        if text_model:
                            analyzer = HealthcareTemplateAnalyzer(text_model_override=text_model, scoring_model_override=text_model)
                            logger.info(f"🔧 Creating analyzer with text and scoring models for deck {deck_id}: {text_model}")
                        else:
                            analyzer = HealthcareTemplateAnalyzer()
                        
                        # Set visual analysis results
                        analyzer.visual_analysis_results = deck_visual_data['visual_analysis_results']
                        logger.info(f"Loaded {len(analyzer.visual_analysis_results)} visual analysis results for deck {deck_id}")
                        
                        # Set extraction results
                        analyzer.company_offering = extraction_data.get('company_offering', '')
                        analyzer.startup_name = extraction_data.get('startup_name', '')
                        analyzer.funding_amount = extraction_data.get('funding_amount', '')
                        analyzer.deck_date = extraction_data.get('deck_date', '')
                        analyzer.classification_result = extraction_data.get('classification', {})
                        
                        # Load template configuration using analyzer's database connection (like the old method)
                        try:
                            analyzer.template_config = analyzer._load_template_config(template_id)
                            if analyzer.template_config:
                                template_name = analyzer.template_config.get('template', {}).get('name', 'Unknown')
                                logger.info(f"Loaded template '{template_name}' for deck {deck_id}")
                            else:
                                logger.error(f"Failed to load template {template_id}")
                                continue
                        except Exception as e:
                            logger.error(f"Error loading template {template_id}: {e}")
                            continue
                        
                        # Set progress callback with progressive delivery support
                        def progress_callback(deck_id: int, chapter_name: str, status: str = "processing", chapter_results: dict = None):
<<<<<<< HEAD
                            try:
                                # Prepare callback data
                                callback_data = {
                                    "chapter_name": chapter_name,
                                    "deck_id": deck_id,
                                    "status": status,
                                    "deck_name": deck_name  # Pass deck name for better progress display
                                }
                                
                                # Add chapter results for progressive delivery
                                if enable_progressive_delivery and status == "completed" and chapter_results:
                                    callback_data["chapter_results"] = chapter_results
                                    logger.info(f"Progressive delivery - Sending chapter '{chapter_name}' results for deck {deck_id}")
                                
                                # Send to backend
                                callback_url = progress_callback_url or f"{self.backend_url}/api/dojo/template-progress-callback"
                                import requests
                                response = requests.post(callback_url, json=callback_data, timeout=30)
                                
                                if response.status_code != 200:
                                    logger.warning(f"Progress callback failed: {response.status_code} - {response.text}")
                                    
                            except Exception as e:
                                logger.warning(f"Failed to send progress callback: {e}")
=======
                            # Basic progress update
                            callback_data = {
                                "chapter_name": chapter_name,
                                "deck_id": deck_id,
                                "status": status,
                                "deck_name": deck_name  # Pass deck name for better progress display
                            }
                            
                            # Add chapter results for progressive delivery if enabled and results provided
                            if enable_progressive_delivery and chapter_results and status == "completed":
                                callback_data["chapter_results"] = chapter_results
                                logger.info(f"Progressive delivery - Sending chapter '{chapter_name}' results for deck {deck_id}")
                            
                            # Call backend to update progress
                            requests.post(
                                f"{self.backend_url}/api/dojo/template-progress-callback",
                                json=callback_data
                            )
>>>>>>> 694b64c1
                        
                        # Store progress callback and deck_id for chapter processing
                        analyzer.progress_callback = progress_callback
                        analyzer.current_deck_id = deck_id
                        
                        # Execute ONLY template analysis (no visual analysis, no extractions)
                        analyzer._execute_template_analysis()
                        
                        # Format results
                        template_analysis = self._format_template_analysis({
                            "template_results": analyzer.chapter_results
                        })
                        
                        batch_results.append({
                            "deck_id": deck_id,
                            "success": True,
                            "template_analysis": template_analysis
                        })
                        
                        logger.info(f"Completed template processing for deck {deck_id}")
                        
                    except Exception as e:
                        logger.error(f"Error processing deck {deck_id}: {e}")
                        import traceback
                        logger.error(traceback.format_exc())
                        batch_results.append({
                            "deck_id": deck_id,
                            "success": False,
                            "error": str(e)
                        })
                
                # Send final completion callback for progressive delivery
                if enable_progressive_delivery and progress_callback_url:
                    try:
                        final_results = []
                        for result in batch_results:
                            if result.get("success") and result.get("template_analysis"):
                                final_results.append({
                                    "deck_id": result["deck_id"],
                                    "results": {"template_analysis": result["template_analysis"], "status": "completed"}
                                })
                        
                        import requests
                        requests.post(progress_callback_url, json={
                            "final_completion": True,
                            "all_results": final_results
                        }, timeout=30)
                        
                        logger.info(f"Progressive delivery - Sent final completion callback for {len(final_results)} decks")
                        
                    except Exception as e:
                        logger.warning(f"Failed to send final completion callback: {e}")
                
                return jsonify({
                    "success": True,
                    "message": f"Template processing completed for {len(batch_results)} decks",
                    "results": batch_results,
                    "timestamp": datetime.now().isoformat()
                })
                
            except Exception as e:
                logger.error(f"Error in template processing: {e}")
                import traceback
                logger.error(traceback.format_exc())
                return jsonify({
                    "success": False,
                    "error": str(e),
                    "timestamp": datetime.now().isoformat()
                }), 500
        
        @self.app.route('/api/run-visual-analysis-batch', methods=['POST'])
        def run_visual_analysis_batch():
            """Run visual analysis batch for extraction testing"""
            try:
                data = request.get_json()
                if not data:
                    return jsonify({
                        "success": False,
                        "error": "No JSON data provided",
                        "timestamp": datetime.now().isoformat()
                    }), 400
                
                deck_ids = data.get('deck_ids', [])
                vision_model = data.get('vision_model')
                analysis_prompt = data.get('analysis_prompt')
                file_paths = data.get('file_paths', [])
                
                if not deck_ids:
                    return jsonify({
                        "success": False,
                        "error": "deck_ids is required",
                        "timestamp": datetime.now().isoformat()
                    }), 400
                
                if not vision_model:
                    return jsonify({
                        "success": False,
                        "error": "vision_model is required",
                        "timestamp": datetime.now().isoformat()
                    }), 400
                
                if not analysis_prompt:
                    return jsonify({
                        "success": False,
                        "error": "analysis_prompt is required",
                        "timestamp": datetime.now().isoformat()
                    }), 400
                
                logger.info(f"Starting visual analysis batch for {len(deck_ids)} decks using {vision_model}")
                
                # Process each deck
                batch_results = {}
                processed_decks = []
                
                for i, deck_id in enumerate(deck_ids):
                    try:
                        if i < len(file_paths):
                            file_path = file_paths[i]
                        else:
                            logger.error(f"No file path provided for deck {deck_id}")
                            continue
                        
                        logger.info(f"Processing deck {deck_id}: {file_path}")
                        
                        # Use the healthcare template analyzer for visual analysis
                        from utils.healthcare_template_analyzer import HealthcareTemplateAnalyzer
                        
                        # Create analyzer - it will use configured models and prompts from database
                        analyzer = HealthcareTemplateAnalyzer()
                        
                        # Override the vision model and prompt for this specific analysis
                        analyzer.vision_model = vision_model
                        analyzer.image_analysis_prompt = analysis_prompt
                        
                        # Full file path for processing
                        from pathlib import Path
                        full_pdf_path = str(Path(config.mount_path) / file_path)
                        
                        # Run visual analysis only
                        analyzer._analyze_visual_content(full_pdf_path, company_id="dojo")
                        
                        # Format results for caching
                        visual_results = {
                            "visual_analysis_results": analyzer.visual_analysis_results
                        }
                        
                        batch_results[str(deck_id)] = visual_results
                        processed_decks.append(deck_id)
                        
                        # Cache result immediately to backend
                        self._cache_visual_analysis_result(deck_id, visual_results, vision_model, analysis_prompt)
                        
                        logger.info(f"Completed visual analysis for deck {deck_id}")
                        
                    except Exception as e:
                        logger.error(f"Error processing deck {deck_id}: {e}")
                        batch_results[str(deck_id)] = {"error": str(e)}
                        continue
                
                logger.info(f"Completed visual analysis batch: {len(processed_decks)}/{len(deck_ids)} successful")
                
                return jsonify({
                    "success": True,
                    "message": f"Visual analysis batch completed for {len(processed_decks)} decks",
                    "processed_decks": processed_decks,
                    "results": batch_results,
                    "timestamp": datetime.now().isoformat()
                })
                
            except Exception as e:
                logger.error(f"Error in visual analysis batch: {e}")
                return jsonify({
                    "success": False,
                    "error": f"Error in visual analysis batch: {str(e)}",
                    "timestamp": datetime.now().isoformat()
                }), 500
        
        @self.app.route('/api/run-offering-extraction', methods=['POST'])
        def run_offering_extraction():
            """Run company offering extraction using text model"""
            try:
                data = request.get_json()
                if not data:
                    return jsonify({
                        "success": False,
                        "error": "No JSON data provided",
                        "timestamp": datetime.now().isoformat()
                    }), 400
                
                deck_ids = data.get('deck_ids', [])
                text_model = data.get('text_model')
                extraction_prompt = data.get('extraction_prompt')
                use_cached_visual = data.get('use_cached_visual', True)
                
                if not deck_ids:
                    return jsonify({
                        "success": False,
                        "error": "deck_ids is required",
                        "timestamp": datetime.now().isoformat()
                    }), 400
                
                if not text_model:
                    return jsonify({
                        "success": False,
                        "error": "text_model is required",
                        "timestamp": datetime.now().isoformat()
                    }), 400
                
                if not extraction_prompt:
                    return jsonify({
                        "success": False,
                        "error": "extraction_prompt is required",
                        "timestamp": datetime.now().isoformat()
                    }), 400
                
                logger.info(f"Starting offering extraction for {len(deck_ids)} decks using {text_model}")
                
                # Process each deck for extraction
                extraction_results = []
                
                # Get cached visual analysis from production server
                cached_analysis = self._get_cached_visual_analysis(deck_ids) if use_cached_visual else {}
                
                for deck_id in deck_ids:
                    try:
                        logger.info(f"Extracting offering for deck {deck_id}")
                        
                        # Prepare visual analysis context
                        visual_context = ""
                        visual_used = False
                        
                        if use_cached_visual and deck_id in cached_analysis:
                            visual_data = cached_analysis[deck_id]
                            if visual_data.get("visual_analysis_results"):
                                # Format visual analysis for text extraction
                                visual_descriptions = []
                                for result in visual_data["visual_analysis_results"]:
                                    page_desc = f"Page {result.get('page_number', 'N/A')}: {result.get('description', 'No description')}"
                                    visual_descriptions.append(page_desc)
                                visual_context = "\n".join(visual_descriptions)
                                visual_used = True
                                logger.info(f"Using cached visual analysis for deck {deck_id} ({len(visual_descriptions)} pages)")
                        
                        if not visual_context:
                            visual_context = "[No visual analysis available for this pitch deck]"
                            logger.warning(f"No visual analysis available for deck {deck_id}")
                        
                        # Prepare full extraction prompt with visual context
                        # Check if user's prompt mentions visual analysis, if not add context
                        if "visual analysis" in extraction_prompt.lower():
                            # User already mentions visual analysis in their prompt, just add the context
                            full_extraction_prompt = f"""{extraction_prompt}

PITCH DECK VISUAL ANALYSIS:
{visual_context}"""
                        else:
                            # User doesn't mention visual analysis, so provide full context
                            full_extraction_prompt = f"""Based on the pitch deck visual analysis provided below, {extraction_prompt}

PITCH DECK VISUAL ANALYSIS:
{visual_context}

IMPORTANT: Base your answer ONLY on the visual analysis above. If no meaningful visual analysis is provided, respond with "No visual analysis available for extraction"."""
                        
                        # DEBUG: Log the full prompt being sent to the model
                        logger.info(f"DEBUG: Full extraction prompt for deck {deck_id}:")
                        logger.info(f"Visual context length: {len(visual_context)} characters")
                        logger.info(f"Visual used flag: {visual_used}")
                        logger.info(f"First 500 chars of prompt: {full_extraction_prompt[:500]}...")
                        
                        # Use ollama to run text extraction
                        import ollama
                        
                        response = ollama.chat(
                            model=text_model,
                            messages=[
                                {
                                    'role': 'user', 
                                    'content': full_extraction_prompt
                                }
                            ],
                            options={'num_ctx': 32768, 'temperature': 0.3}
                        )
                        
                        offering_result = response['message']['content']
                        
                        extraction_results.append({
                            "deck_id": deck_id,
                            "offering_extraction": offering_result,
                            "visual_analysis_used": visual_used,
                            "text_model_used": text_model
                        })
                        
                        logger.info(f"Completed extraction for deck {deck_id}")
                        
                    except Exception as e:
                        logger.error(f"Error extracting offering for deck {deck_id}: {e}")
                        extraction_results.append({
                            "deck_id": deck_id,
                            "offering_extraction": f"Error: {str(e)}",
                            "visual_analysis_used": False,
                            "text_model_used": text_model
                        })
                        continue
                
                logger.info(f"Completed offering extraction for {len(extraction_results)} decks")
                
                return jsonify({
                    "success": True,
                    "message": f"Offering extraction completed for {len(deck_ids)} decks",
                    "extraction_results": extraction_results,
                    "timestamp": datetime.now().isoformat()
                })
                
            except Exception as e:
                logger.error(f"Error in offering extraction: {e}")
                return jsonify({
                    "success": False,
                    "error": f"Error in offering extraction: {str(e)}",
                    "timestamp": datetime.now().isoformat()
                }), 500
        
        @self.app.route('/api/run-classification', methods=['POST'])
        def run_classification():
            """Run classification using text model"""
            try:
                data = request.get_json()
                if not data:
                    return jsonify({
                        "success": False,
                        "error": "No JSON data provided",
                        "timestamp": datetime.now().isoformat()
                    }), 400
                
                model = data.get('model')
                prompt = data.get('prompt')
                options = data.get('options', {})
                
                if not model:
                    return jsonify({
                        "success": False,
                        "error": "model is required",
                        "timestamp": datetime.now().isoformat()
                    }), 400
                
                if not prompt:
                    return jsonify({
                        "success": False,
                        "error": "prompt is required",
                        "timestamp": datetime.now().isoformat()
                    }), 400
                
                logger.info(f"Starting classification using model {model}")
                
                # Use ollama.generate for text generation
                response = ollama.generate(
                    model=model,
                    prompt=prompt,
                    options=options
                )
                
                logger.info("Classification completed successfully")
                
                return jsonify({
                    "success": True,
                    "response": response['response'],
                    "message": "Classification completed successfully",
                    "timestamp": datetime.now().isoformat()
                })
                
            except Exception as e:
                logger.error(f"Error in classification: {e}")
                return jsonify({
                    "success": False,
                    "error": f"Error in classification: {str(e)}",
                    "timestamp": datetime.now().isoformat()
                }), 500
        
        @self.app.route('/api/run-template-processing-batch', methods=['POST'])
        def run_template_processing_batch():
            """Run template processing for multiple decks with optional thumbnail generation"""
            try:
                data = request.get_json()
                if not data:
                    return jsonify({
                        "success": False,
                        "error": "No JSON data provided",
                        "timestamp": datetime.now().isoformat()
                    }), 400
                
                deck_ids = data.get('deck_ids', [])
                template_info = data.get('template_info')
                generate_thumbnails = data.get('generate_thumbnails', True)
                progress_callback_url = data.get('progress_callback_url')
                
                # Validation
                if not deck_ids:
                    return jsonify({
                        "success": False,
                        "error": "deck_ids is required",
                        "timestamp": datetime.now().isoformat()
                    }), 400
                
                logger.info(f"Starting template processing batch for {len(deck_ids)} decks with template: {template_info}")
                
                # Get template information
                template_name = template_info.get('name', 'Standard Analysis') if template_info else 'Standard Analysis'
                template_prompt = template_info.get('prompt', 'Analyze this healthcare startup pitch deck focusing on market opportunity, technology innovation, business model, competitive advantage, and regulatory considerations.') if template_info else 'Analyze this healthcare startup pitch deck focusing on market opportunity, technology innovation, business model, competitive advantage, and regulatory considerations.'
                
                # Get cached visual analysis for all decks
                cached_visual_data = self._get_cached_visual_analysis(deck_ids)
                logger.info(f"DEBUG: Retrieved cached visual data for {len(cached_visual_data)} decks out of {len(deck_ids)} requested")
                logger.info(f"DEBUG: Cached data keys: {list(cached_visual_data.keys())}")
                
                # Process each deck
                processing_results = []
                
                for deck_id in deck_ids:
                    try:
                        logger.info(f"Processing deck {deck_id} with template '{template_name}'")
                        
                        # Get visual analysis for this deck (keys are integers after conversion)
                        deck_visual_data = cached_visual_data.get(deck_id, {})
                        logger.info(f"DEBUG: deck_id={deck_id} (type: {type(deck_id)}), has data: {bool(deck_visual_data)}")
                        if deck_visual_data:
                            logger.info(f"DEBUG: deck_visual_data keys: {list(deck_visual_data.keys())[:5]}")
                        
                        if not deck_visual_data:
                            logger.warning(f"No cached visual analysis found for deck {deck_id}")
                            processing_results.append({
                                "deck_id": deck_id,
                                "filename": f"deck_{deck_id}",
                                "template_analysis": None,
                                "template_used": template_name,
                                "thumbnails": [],
                                "error": "No cached visual analysis available"
                            })
                            continue
                        
                        # Extract visual analysis text from the correct structure
                        visual_analysis_results = deck_visual_data.get('visual_analysis_results', [])
                        if visual_analysis_results:
                            # Format the visual analysis from the results
                            visual_descriptions = []
                            for result in visual_analysis_results:
                                page_desc = f"Page {result.get('page_number', 'N/A')}: {result.get('description', 'No description')}"
                                visual_descriptions.append(page_desc)
                            visual_analysis_text = "\n".join(visual_descriptions)
                        else:
                            visual_analysis_text = deck_visual_data.get('visual_analysis', '')
                        
                        filename = deck_visual_data.get('filename', f'deck_{deck_id}')
                        
                        # Check if we should use the healthcare template analyzer for chapter-by-chapter analysis
                        logger.info(f"DEBUG: template_info = {template_info}")
                        logger.info(f"DEBUG: template_info.get('id') = {template_info.get('id') if template_info else 'template_info is None'}")
                        use_chapter_analysis = template_info and template_info.get('id') is not None
                        logger.info(f"DEBUG: use_chapter_analysis = {use_chapter_analysis}")
                        
                        if use_chapter_analysis:
                            # Use healthcare template analyzer for chapter-by-chapter analysis
                            logger.info(f"Using healthcare template analyzer for chapter-by-chapter analysis of deck {deck_id}")
                            
                            # Create progress callback function
                            def progress_callback(deck_id, chapter_name, status="processing"):
                                if progress_callback_url:
                                    try:
                                        import requests
                                        requests.post(progress_callback_url, json={
                                            "deck_id": deck_id,
                                            "chapter_name": chapter_name,
                                            "status": status
                                        }, timeout=5)
                                    except Exception as e:
                                        logger.warning(f"Failed to send progress callback: {e}")
                            
                            # We need to get the PDF path for the deck
                            # First, try to get from database
                            import psycopg2
                            database_url = os.getenv("DATABASE_URL")
                            if not database_url:
                                database_url = "postgresql://dev_user:!dev_Halbzeit1024@65.108.32.143:5432/review_dev"
                            
                            conn = psycopg2.connect(database_url)
                            cursor = conn.cursor()
                            
                            cursor.execute("""
                                SELECT file_path FROM pitch_decks WHERE id = %s
                                UNION
                                SELECT file_path FROM project_documents WHERE id = %s AND document_type = 'pitch_deck'
                            """, (deck_id, deck_id))
                            
                            result = cursor.fetchone()
                            cursor.close()
                            conn.close()
                            
                            if result and result[0]:
                                pdf_path = result[0]
                                full_pdf_path = str(Path(config.mount_path) / pdf_path)
                                
                                # Create analyzer and run full analysis
                                from utils.healthcare_template_analyzer import HealthcareTemplateAnalyzer
                                analyzer = HealthcareTemplateAnalyzer()
                                
                                # The analyzer will load the template from database using template_id
                                # We need to set the template config before calling analyze_pdf
                                try:
                                    # Load template configuration
                                    logger.info(f"DEBUG: Loading template {template_info['id']} for deck {deck_id}")
                                    template_config = analyzer._load_template_from_database(template_info['id'])
                                    logger.info(f"DEBUG: Template config result: {template_config is not None}")
                                    
                                    if not template_config:
                                        logger.error(f"Failed to load template {template_info['id']} from database")
                                        raise ValueError(f"Template {template_info['id']} not found in database")
                                    
                                    # Set the template config on the analyzer
                                    analyzer.template_config = template_config
                                    logger.info(f"DEBUG: Set analyzer.template_config = {analyzer.template_config is not None}")
                                    logger.info(f"Loaded template '{template_config.get('name', 'Unknown')}' for deck {deck_id}")
                                    
                                    # Also need to set the visual analysis results from cache
                                    if 'visual_analysis_results' in deck_visual_data:
                                        analyzer.visual_analysis_results = deck_visual_data['visual_analysis_results']
                                        logger.info(f"Set {len(analyzer.visual_analysis_results)} visual analysis results for deck {deck_id}")
                                    else:
                                        logger.warning(f"No visual_analysis_results in cached data for deck {deck_id}")
                                        # Try alternative format
                                        if isinstance(deck_visual_data.get('visual_analysis'), list):
                                            analyzer.visual_analysis_results = deck_visual_data['visual_analysis']
                                            logger.info(f"Set {len(analyzer.visual_analysis_results)} visual analysis results from alternative format")
                                        else:
                                            logger.error(f"No visual analysis data found in any format for deck {deck_id}")
                                    
                                except Exception as e:
                                    import traceback
                                    logger.error(f"Error loading template configuration: {e}")
                                    logger.error(f"Template config error traceback: {traceback.format_exc()}")
                                    raise
                                
                                # Run the analysis with progress callback 
                                analysis_results = analyzer.analyze_pdf(
                                    full_pdf_path, 
                                    company_id="dojo",
                                    progress_callback=progress_callback,
                                    deck_id=deck_id
                                )
                                
                                # Extract the formatted template analysis
                                template_analysis = self._format_template_analysis(analysis_results)
                                
                            else:
                                logger.error(f"Could not find PDF path for deck {deck_id}")
                                template_analysis = "Error: Could not find PDF file for analysis"
                        else:
                            # Fall back to simple prompt-based analysis
                            logger.info(f"DEBUG: Using fallback prompt-based analysis for deck {deck_id}")
                            full_prompt = f"""Based on the following visual analysis of a healthcare startup pitch deck, {template_prompt}

Visual Analysis:
{visual_analysis_text}

Please provide a comprehensive analysis focusing on the requested areas."""
                            
                            # Use ollama to generate template analysis
                            model_name = "phi4:latest"  # Use the same model as other extractions
                            
                            response = ollama.generate(
                                model=model_name,
                                prompt=full_prompt,
                                options={
                                    "temperature": 0.3,
                                    "num_ctx": 32768,
                                    "num_predict": 4096
                                }
                            )
                            
                            template_analysis = response.get('response', '').strip()
                        
                        # Generate thumbnail paths (simulated for now)
                        thumbnails = []
                        if generate_thumbnails:
                            # In a real implementation, this would generate actual thumbnails
                            # For now, we'll return placeholder paths
                            thumbnails = [f"/thumbnails/{deck_id}_slide_{i}.jpg" for i in range(1, 6)]
                        
                        result = {
                            "deck_id": deck_id,
                            "filename": filename,
                            "template_analysis": template_analysis,
                            "template_used": template_name,
                            "thumbnails": thumbnails,
                            "error": None
                        }
                        processing_results.append(result)
                        
                        logger.info(f"Successfully processed deck {deck_id} with template analysis")
                        
                    except Exception as e:
                        logger.error(f"Error processing deck {deck_id}: {e}")
                        processing_results.append({
                            "deck_id": deck_id,
                            "filename": f"deck_{deck_id}",
                            "template_analysis": None,
                            "template_used": template_name,
                            "thumbnails": [],
                            "error": str(e)
                        })
                        continue
                
                success_count = len([r for r in processing_results if r.get('error') is None])
                
                return jsonify({
                    "success": True,
                    "message": f"Template processing batch completed: {success_count}/{len(deck_ids)} decks processed successfully",
                    "processing_results": processing_results,
                    "statistics": {
                        "total_decks": len(deck_ids),
                        "successful_processing": success_count,
                        "failed_processing": len(deck_ids) - success_count,
                        "success_rate": success_count / len(deck_ids) if deck_ids else 0
                    },
                    "template_used": template_name,
                    "thumbnails_generated": generate_thumbnails,
                    "timestamp": datetime.now().isoformat()
                })
                
            except Exception as e:
                logger.error(f"Error in template processing batch: {e}")
                return jsonify({
                    "success": False,
                    "error": f"Error in template processing batch: {str(e)}",
                    "timestamp": datetime.now().isoformat()
                }), 500
    
    def _format_template_analysis(self, analysis_results: Dict[str, Any]) -> str:
        """Format ONLY the chapter analysis results for Step 4 template processing"""
        try:
            sections = []
            
            # Only include Chapter Analysis for Step 4
            if analysis_results.get('chapter_analysis'):
                sections.append("**Template Analysis Results**")
                
                for chapter_id, chapter_data in analysis_results['chapter_analysis'].items():
                    sections.append(f"\n### {chapter_data['name']} (Score: {chapter_data.get('average_score', 0):.1f}/7)")
                    
                    # Add question analyses
                    if chapter_data.get('questions'):
                        for question in chapter_data['questions']:
                            sections.append(f"\n**{question['question_text']}**")
                            sections.append(f"Score: {question['score']}/7")
                            sections.append(question.get('response', 'No response available'))
                    sections.append("")
                
                # Overall Score (calculated from chapter scores only)
                if analysis_results.get('overall_score') is not None:
                    sections.append(f"\n**Overall Template Score: {analysis_results['overall_score']:.1f}/7**")
            else:
                sections.append("No chapter analysis available.")
            
            return "\n".join(sections)
            
        except Exception as e:
            logger.error(f"Error formatting template analysis: {e}")
            return f"Error formatting analysis results: {str(e)}"
    
    def _get_cached_visual_analysis(self, deck_ids: List[int]) -> Dict[int, Dict]:
        """Get cached visual analysis via HTTP from backend"""
        try:
            import requests
            import json
            
            logger.info(f"Retrieving cached visual analysis for {len(deck_ids)} decks via HTTP from backend")
            
            logger.info(f"Using backend server: {self.backend_url}")
            
            # Call the backend endpoint to get cached visual analysis
            response = requests.post(
                f"{self.backend_url}/api/dojo/internal/get-cached-visual-analysis",
                json={"deck_ids": deck_ids},
                timeout=30
            )
            
            if response.status_code == 200:
                data = response.json()
                if data.get("success"):
                    cached_analysis = data.get("cached_analysis", {})
                    logger.info(f"DEBUG: Raw cached_analysis keys: {list(cached_analysis.keys())}")
                    # Convert string keys to integers for consistency
                    cached_analysis_int_keys = {int(k): v for k, v in cached_analysis.items()}
                    logger.info(f"DEBUG: Converted keys: {list(cached_analysis_int_keys.keys())}")
                    logger.info(f"Retrieved cached visual analysis for {len(cached_analysis)}/{len(deck_ids)} decks via HTTP from backend")
                    return cached_analysis_int_keys
                else:
                    logger.error(f"Backend returned error: {data.get('error', 'Unknown error')}")
                    return {}
            else:
                logger.error(f"HTTP request failed with status {response.status_code}: {response.text}")
                return {}
            
        except Exception as e:
            logger.error(f"Error getting cached visual analysis from backend: {e}")
            return {}
    
    def _get_extraction_results_for_deck(self, deck_id: int) -> Dict[str, Any]:
        """Get extraction results from extraction experiments for a deck via HTTP"""
        try:
            import requests
            import json
            
            # Query the backend for extraction results
            logger.info(f"Retrieving extraction results for deck {deck_id} via HTTP from backend")
            
            # Create a dedicated backend endpoint for getting extraction results
            # For now, return empty dict to avoid the error - we'll need to implement this endpoint
            logger.warning(f"Extraction results endpoint not yet implemented - proceeding without Step 3 data for deck {deck_id}")
            return {}
            
        except Exception as e:
            logger.error(f"Error getting extraction results for deck {deck_id}: {e}")
            return {}

    def _load_template_from_db(self, template_id: int) -> Dict[str, Any]:
        """Load template configuration from database via HTTP"""
        try:
            import requests
            
            logger.info(f"Loading template {template_id} from backend")
            
            # Call backend to get template configuration
            response = requests.get(
                f"{self.backend_url}/api/healthcare-templates/templates/{template_id}",
                timeout=30
            )
            
            if response.status_code == 200:
                template_data = response.json()
                logger.info(f"Loaded template '{template_data.get('name', 'Unknown')}' with {len(template_data.get('chapters', []))} chapters")
                return template_data
            else:
                logger.error(f"Failed to load template {template_id}: {response.status_code}")
                return {}
                
        except Exception as e:
            logger.error(f"Error loading template {template_id}: {e}")
            return {}
    
    def _cache_visual_analysis_result(self, deck_id: int, visual_results: Dict, vision_model: str, analysis_prompt: str):
        """Cache visual analysis result immediately to backend"""
        try:
            import requests
            import json
            
            logger.info(f"Using backend server for caching: {self.backend_url}")
            
            # Prepare the cache data
            cache_data = {
                "pitch_deck_id": deck_id,
                "analysis_result_json": json.dumps(visual_results),
                "vision_model_used": vision_model,
                "prompt_used": analysis_prompt
            }
            
            # Make HTTP request to cache visual analysis
            response = requests.post(
                f"{self.backend_url}/api/dojo/internal/cache-visual-analysis",
                json=cache_data,
                timeout=30
            )
            
            if response.status_code == 200:
                logger.info(f"Cached visual analysis via HTTP: deck {deck_id}")
            else:
                logger.error(f"Failed to cache visual analysis via HTTP: {response.status_code} - {response.text}")
            
        except Exception as e:
            logger.error(f"Error caching visual analysis via HTTP for deck {deck_id}: {e}")
    
    def _update_database_with_results(self, pitch_deck_id: int, results_filename: str):
        """Update the database via HTTP request to the production server"""
        try:
            import requests
            
            logger.info(f"Using backend server for database updates: {self.backend_url}")
            
            # Prepare the update data
            update_data = {
                "pitch_deck_id": pitch_deck_id,
                "results_file_path": f"results/{results_filename}",
                "processing_status": "completed"
            }
            
            # Make HTTP request to update database
            response = requests.post(
                f"{self.backend_url}/api/internal/update-deck-results",
                json=update_data,
                timeout=30
            )
            
            if response.status_code == 200:
                logger.info(f"Updated database via HTTP: deck {pitch_deck_id} -> results/{results_filename}")
            else:
                logger.error(f"Failed to update database via HTTP: {response.status_code} - {response.text}")
            
        except Exception as e:
            logger.error(f"Error updating database via HTTP for deck {pitch_deck_id}: {e}")
    
    def run(self, host: str = None, port: int = None):
        """Run the HTTP server"""
        # Use environment variables or defaults
        host = host or os.getenv("GPU_HTTP_HOST", "0.0.0.0")
        port = port or int(os.getenv("GPU_HTTP_PORT", "8001"))
        
        logger.info(f"Starting GPU HTTP server on {host}:{port}")
        logger.info(f"Using mount path: {config.mount_path}")
        logger.info(f"Results will be saved to: {config.results_path}")
        
        self.app.run(host=host, port=port, debug=False)

def main():
    """Main entry point"""
    server = GPUHTTPServer()
    server.run()

if __name__ == "__main__":
    main()<|MERGE_RESOLUTION|>--- conflicted
+++ resolved
@@ -323,10 +323,6 @@
                 template_id = data.get('template_id')
                 text_model = data.get('text_model')
                 generate_thumbnails = data.get('generate_thumbnails', True)
-<<<<<<< HEAD
-                progress_callback_url = data.get('progress_callback_url')
-=======
->>>>>>> 694b64c1
                 enable_progressive_delivery = data.get('enable_progressive_delivery', False)
                 
                 if not deck_ids:
@@ -416,32 +412,6 @@
                         
                         # Set progress callback with progressive delivery support
                         def progress_callback(deck_id: int, chapter_name: str, status: str = "processing", chapter_results: dict = None):
-<<<<<<< HEAD
-                            try:
-                                # Prepare callback data
-                                callback_data = {
-                                    "chapter_name": chapter_name,
-                                    "deck_id": deck_id,
-                                    "status": status,
-                                    "deck_name": deck_name  # Pass deck name for better progress display
-                                }
-                                
-                                # Add chapter results for progressive delivery
-                                if enable_progressive_delivery and status == "completed" and chapter_results:
-                                    callback_data["chapter_results"] = chapter_results
-                                    logger.info(f"Progressive delivery - Sending chapter '{chapter_name}' results for deck {deck_id}")
-                                
-                                # Send to backend
-                                callback_url = progress_callback_url or f"{self.backend_url}/api/dojo/template-progress-callback"
-                                import requests
-                                response = requests.post(callback_url, json=callback_data, timeout=30)
-                                
-                                if response.status_code != 200:
-                                    logger.warning(f"Progress callback failed: {response.status_code} - {response.text}")
-                                    
-                            except Exception as e:
-                                logger.warning(f"Failed to send progress callback: {e}")
-=======
                             # Basic progress update
                             callback_data = {
                                 "chapter_name": chapter_name,
@@ -460,7 +430,6 @@
                                 f"{self.backend_url}/api/dojo/template-progress-callback",
                                 json=callback_data
                             )
->>>>>>> 694b64c1
                         
                         # Store progress callback and deck_id for chapter processing
                         analyzer.progress_callback = progress_callback
@@ -491,28 +460,6 @@
                             "success": False,
                             "error": str(e)
                         })
-                
-                # Send final completion callback for progressive delivery
-                if enable_progressive_delivery and progress_callback_url:
-                    try:
-                        final_results = []
-                        for result in batch_results:
-                            if result.get("success") and result.get("template_analysis"):
-                                final_results.append({
-                                    "deck_id": result["deck_id"],
-                                    "results": {"template_analysis": result["template_analysis"], "status": "completed"}
-                                })
-                        
-                        import requests
-                        requests.post(progress_callback_url, json={
-                            "final_completion": True,
-                            "all_results": final_results
-                        }, timeout=30)
-                        
-                        logger.info(f"Progressive delivery - Sent final completion callback for {len(final_results)} decks")
-                        
-                    except Exception as e:
-                        logger.warning(f"Failed to send final completion callback: {e}")
                 
                 return jsonify({
                     "success": True,
